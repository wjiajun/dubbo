/*
 * Licensed to the Apache Software Foundation (ASF) under one or more
 * contributor license agreements.  See the NOTICE file distributed with
 * this work for additional information regarding copyright ownership.
 * The ASF licenses this file to You under the Apache License, Version 2.0
 * (the "License"); you may not use this file except in compliance with
 * the License.  You may obtain a copy of the License at
 *
 *     http://www.apache.org/licenses/LICENSE-2.0
 *
 * Unless required by applicable law or agreed to in writing, software
 * distributed under the License is distributed on an "AS IS" BASIS,
 * WITHOUT WARRANTIES OR CONDITIONS OF ANY KIND, either express or implied.
 * See the License for the specific language governing permissions and
 * limitations under the License.
 */
package org.apache.dubbo.common.serialize.kryo;

import org.apache.dubbo.common.logger.Logger;
import org.apache.dubbo.common.logger.LoggerFactory;
import org.apache.dubbo.common.utils.ReflectUtils;

import com.esotericsoftware.kryo.Kryo;
import com.esotericsoftware.kryo.Serializer;
import com.esotericsoftware.kryo.serializers.JavaSerializer;

public class CompatibleKryo extends Kryo {

    private static final Logger logger = LoggerFactory.getLogger(CompatibleKryo.class);

    @Override
    public Serializer getDefaultSerializer(Class type) {
        if (type == null) {
            throw new IllegalArgumentException("type cannot be null.");
        }

        /**
         * Kryo requires every class to provide a zero argument constructor. For any class does not match this condition, kryo have two ways:
         * 1. Use JavaSerializer,
         * 2. Set 'kryo.setInstantiatorStrategy(new DefaultInstantiatorStrategy(new StdInstantiatorStrategy()));', StdInstantiatorStrategy can generate an instance bypassing the constructor.
         *
         * In practice, it's not possible for Dubbo users to register kryo Serializer for every customized class. So in most cases, customized classes with/without zero argument constructor will
         * default to the default serializer.
         * It is the responsibility of kryo to handle with every standard jdk classes, so we will just escape these classes.
         */
<<<<<<< HEAD
        // 空构造方法时，使用 JavaSerializer ，Java 原生序列化实现
        if (!ReflectionUtils.isJdk(type) && !type.isArray() && !type.isEnum() && !ReflectionUtils.checkZeroArgConstructor(type)) {
=======
        if (!ReflectUtils.isJdk(type) && !type.isArray() && !type.isEnum() && !ReflectUtils.checkZeroArgConstructor(type)) {
>>>>>>> b194bb0e
            if (logger.isWarnEnabled()) {
                logger.warn(type + " has no zero-arg constructor and this will affect the serialization performance");
            }
            return new JavaSerializer();
        }
        return super.getDefaultSerializer(type);
    }
}<|MERGE_RESOLUTION|>--- conflicted
+++ resolved
@@ -43,12 +43,7 @@
          * default to the default serializer.
          * It is the responsibility of kryo to handle with every standard jdk classes, so we will just escape these classes.
          */
-<<<<<<< HEAD
-        // 空构造方法时，使用 JavaSerializer ，Java 原生序列化实现
-        if (!ReflectionUtils.isJdk(type) && !type.isArray() && !type.isEnum() && !ReflectionUtils.checkZeroArgConstructor(type)) {
-=======
         if (!ReflectUtils.isJdk(type) && !type.isArray() && !type.isEnum() && !ReflectUtils.checkZeroArgConstructor(type)) {
->>>>>>> b194bb0e
             if (logger.isWarnEnabled()) {
                 logger.warn(type + " has no zero-arg constructor and this will affect the serialization performance");
             }
