--- conflicted
+++ resolved
@@ -1,74 +1,43 @@
-/*
- * Licensed to the Apache Software Foundation (ASF) under one or more
- * contributor license agreements.  See the NOTICE file distributed with
- * this work for additional information regarding copyright ownership.
- * The ASF licenses this file to You under the Apache License, Version 2.0
- * (the "License"); you may not use this file except in compliance with
- * the License.  You may obtain a copy of the License at
- *
- *     http://www.apache.org/licenses/LICENSE-2.0
- *
- * Unless required by applicable law or agreed to in writing, software
- * distributed under the License is distributed on an "AS IS" BASIS,
- * WITHOUT WARRANTIES OR CONDITIONS OF ANY KIND, either express or implied.
- * See the License for the specific language governing permissions and
- * limitations under the License.
- */
-package org.apache.dubbo.demo.provider;
-
-import org.apache.dubbo.config.annotation.DubboService;
-<<<<<<< HEAD
-import org.apache.dubbo.config.annotation.Method;
-=======
->>>>>>> b194bb0e
-import org.apache.dubbo.demo.DemoService;
-import org.apache.dubbo.rpc.RpcContext;
-import org.apache.dubbo.rpc.cluster.loadbalance.RoundRobinLoadBalance;
-import org.slf4j.Logger;
-import org.slf4j.LoggerFactory;
-import org.springframework.core.task.TaskRejectedException;
-
-import java.util.List;
-import java.util.concurrent.CompletableFuture;
-
-<<<<<<< HEAD
-@DubboService(methods = @Method(name = "sayHello", loadbalance = RoundRobinLoadBalance.NAME, executes = 20))
-=======
-@DubboService
->>>>>>> b194bb0e
-public class DemoServiceImpl implements DemoService {
-    private static final Logger logger = LoggerFactory.getLogger(DemoServiceImpl.class);
-
-    @Override
-    public String sayHello(String name) {
-//        try {
-//            int i = 1/ 0;
-//        }catch (Exception e) {
-//            throw new TaskRejectedException("1");
-//        }
-        try {
-            Thread.sleep(Integer.MAX_VALUE - 1);
-        } catch (InterruptedException e) {
-            e.printStackTrace();
-        }
-        logger.info("Hello " + name + ", request from consumer: " + RpcContext.getContext().getRemoteAddress());
-        return "Hello " + name + ", response from provider: " + RpcContext.getContext().getLocalAddress();
-    }
-
-    @Override
-    public String sayHello(List<String> names) {
-        try {
-            Thread.sleep(Integer.MAX_VALUE);
-        } catch (InterruptedException e) {
-            e.printStackTrace();
-        }
-        logger.info("Hello " + names + ", request from consumer: " + RpcContext.getContext().getRemoteAddress());
-        return "Hello " + names + ", response from provider: " + RpcContext.getContext().getLocalAddress();
-    }
-
-    @Override
-    public CompletableFuture<String> sayHelloAsync(String name) {
-        return null;
-    }
-
-}
+/*
+ * Licensed to the Apache Software Foundation (ASF) under one or more
+ * contributor license agreements.  See the NOTICE file distributed with
+ * this work for additional information regarding copyright ownership.
+ * The ASF licenses this file to You under the Apache License, Version 2.0
+ * (the "License"); you may not use this file except in compliance with
+ * the License.  You may obtain a copy of the License at
+ *
+ *     http://www.apache.org/licenses/LICENSE-2.0
+ *
+ * Unless required by applicable law or agreed to in writing, software
+ * distributed under the License is distributed on an "AS IS" BASIS,
+ * WITHOUT WARRANTIES OR CONDITIONS OF ANY KIND, either express or implied.
+ * See the License for the specific language governing permissions and
+ * limitations under the License.
+ */
+package org.apache.dubbo.demo.provider;
+
+import org.apache.dubbo.config.annotation.DubboService;
+import org.apache.dubbo.demo.DemoService;
+import org.apache.dubbo.rpc.RpcContext;
+
+import org.slf4j.Logger;
+import org.slf4j.LoggerFactory;
+
+import java.util.concurrent.CompletableFuture;
+
+@DubboService
+public class DemoServiceImpl implements DemoService {
+    private static final Logger logger = LoggerFactory.getLogger(DemoServiceImpl.class);
+
+    @Override
+    public String sayHello(String name) {
+        logger.info("Hello " + name + ", request from consumer: " + RpcContext.getContext().getRemoteAddress());
+        return "Hello " + name + ", response from provider: " + RpcContext.getContext().getLocalAddress();
+    }
+
+    @Override
+    public CompletableFuture<String> sayHelloAsync(String name) {
+        return null;
+    }
+
+}