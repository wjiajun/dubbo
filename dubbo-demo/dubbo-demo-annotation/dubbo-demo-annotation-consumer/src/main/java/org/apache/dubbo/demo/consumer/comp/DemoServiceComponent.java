/*
 * Licensed to the Apache Software Foundation (ASF) under one or more
 * contributor license agreements.  See the NOTICE file distributed with
 * this work for additional information regarding copyright ownership.
 * The ASF licenses this file to You under the Apache License, Version 2.0
 * (the "License"); you may not use this file except in compliance with
 * the License.  You may obtain a copy of the License at
 *
 *     http://www.apache.org/licenses/LICENSE-2.0
 *
 * Unless required by applicable law or agreed to in writing, software
 * distributed under the License is distributed on an "AS IS" BASIS,
 * WITHOUT WARRANTIES OR CONDITIONS OF ANY KIND, either express or implied.
 * See the License for the specific language governing permissions and
 * limitations under the License.
 */
package org.apache.dubbo.demo.consumer.comp;

<<<<<<< HEAD
import org.apache.dubbo.common.extension.ExtensionLoader;
import org.apache.dubbo.config.annotation.DubboReference;
import org.apache.dubbo.config.annotation.Method;
import org.apache.dubbo.config.annotation.Reference;
=======
import org.apache.dubbo.config.annotation.DubboReference;
>>>>>>> b194bb0e
import org.apache.dubbo.demo.DemoService;

import org.apache.dubbo.rpc.Protocol;
import org.springframework.stereotype.Component;

import java.util.List;
import java.util.concurrent.CompletableFuture;

@Component("demoServiceComponent")
public class DemoServiceComponent implements DemoService {
<<<<<<< HEAD

    @DubboReference( connections = 3, methods = {
//            @Method(name = "sayHello", timeout = 2000)
    })
=======
    @DubboReference
>>>>>>> b194bb0e
    private DemoService demoService;

    @Override
    public String sayHello(String name) {
        return demoService.sayHello(name);
    }

    @Override
    public String sayHello(List<String> names) {
        return demoService.sayHello(names);
    }

    @Override
    public CompletableFuture<String> sayHelloAsync(String name) {
        return null;
    }

//    public static void main(String[] args) {
//        Protocol dubbo = ExtensionLoader.getExtensionLoader(Protocol.class).getExtension("dubbo");
//        System.out.println();
//    }
}<|MERGE_RESOLUTION|>--- conflicted
+++ resolved
@@ -16,32 +16,16 @@
  */
 package org.apache.dubbo.demo.consumer.comp;
 
-<<<<<<< HEAD
-import org.apache.dubbo.common.extension.ExtensionLoader;
 import org.apache.dubbo.config.annotation.DubboReference;
-import org.apache.dubbo.config.annotation.Method;
-import org.apache.dubbo.config.annotation.Reference;
-=======
-import org.apache.dubbo.config.annotation.DubboReference;
->>>>>>> b194bb0e
 import org.apache.dubbo.demo.DemoService;
 
-import org.apache.dubbo.rpc.Protocol;
 import org.springframework.stereotype.Component;
 
-import java.util.List;
 import java.util.concurrent.CompletableFuture;
 
 @Component("demoServiceComponent")
 public class DemoServiceComponent implements DemoService {
-<<<<<<< HEAD
-
-    @DubboReference( connections = 3, methods = {
-//            @Method(name = "sayHello", timeout = 2000)
-    })
-=======
     @DubboReference
->>>>>>> b194bb0e
     private DemoService demoService;
 
     @Override
@@ -50,17 +34,7 @@
     }
 
     @Override
-    public String sayHello(List<String> names) {
-        return demoService.sayHello(names);
-    }
-
-    @Override
     public CompletableFuture<String> sayHelloAsync(String name) {
         return null;
     }
-
-//    public static void main(String[] args) {
-//        Protocol dubbo = ExtensionLoader.getExtensionLoader(Protocol.class).getExtension("dubbo");
-//        System.out.println();
-//    }
 }