/*
 * Licensed to the Apache Software Foundation (ASF) under one or more
 * contributor license agreements.  See the NOTICE file distributed with
 * this work for additional information regarding copyright ownership.
 * The ASF licenses this file to You under the Apache License, Version 2.0
 * (the "License"); you may not use this file except in compliance with
 * the License.  You may obtain a copy of the License at
 *
 *     http://www.apache.org/licenses/LICENSE-2.0
 *
 * Unless required by applicable law or agreed to in writing, software
 * distributed under the License is distributed on an "AS IS" BASIS,
 * WITHOUT WARRANTIES OR CONDITIONS OF ANY KIND, either express or implied.
 * See the License for the specific language governing permissions and
 * limitations under the License.
 */
package org.apache.dubbo.common.extension;

import org.apache.dubbo.common.URL;
import org.apache.dubbo.common.context.Lifecycle;
import org.apache.dubbo.common.extension.support.ActivateComparator;
import org.apache.dubbo.common.extension.support.WrapperComparator;
import org.apache.dubbo.common.lang.Prioritized;
import org.apache.dubbo.common.logger.Logger;
import org.apache.dubbo.common.logger.LoggerFactory;
import org.apache.dubbo.common.utils.ArrayUtils;
import org.apache.dubbo.common.utils.ClassUtils;
import org.apache.dubbo.common.utils.CollectionUtils;
import org.apache.dubbo.common.utils.ConcurrentHashSet;
import org.apache.dubbo.common.utils.ConfigUtils;
import org.apache.dubbo.common.utils.Holder;
import org.apache.dubbo.common.utils.ReflectUtils;
import org.apache.dubbo.common.utils.StringUtils;

import java.io.BufferedReader;
import java.io.InputStreamReader;
import java.lang.reflect.Method;
import java.lang.reflect.Modifier;
import java.nio.charset.StandardCharsets;
import java.util.ArrayList;
import java.util.Arrays;
import java.util.Collections;
import java.util.Enumeration;
import java.util.HashMap;
import java.util.HashSet;
import java.util.LinkedHashSet;
import java.util.LinkedList;
import java.util.List;
import java.util.Map;
import java.util.ServiceLoader;
import java.util.Set;
import java.util.TreeMap;
import java.util.TreeSet;
import java.util.concurrent.ConcurrentHashMap;
import java.util.concurrent.ConcurrentMap;
import java.util.regex.Pattern;

import static java.util.Arrays.asList;
import static java.util.Collections.sort;
import static java.util.ServiceLoader.load;
import static java.util.stream.StreamSupport.stream;
import static org.apache.dubbo.common.constants.CommonConstants.COMMA_SPLIT_PATTERN;
import static org.apache.dubbo.common.constants.CommonConstants.DEFAULT_KEY;
import static org.apache.dubbo.common.constants.CommonConstants.REMOVE_VALUE_PREFIX;

/**
 * {@link org.apache.dubbo.rpc.model.ApplicationModel}, {@code DubboBootstrap} and this class are
 * at present designed to be singleton or static (by itself totally static or uses some static fields).
 * So the instances returned from them are of process or classloader scope. If you want to support
 * multiple dubbo servers in a single process, you may need to refactor these three classes.
 * <p>
 * Load dubbo extensions
 * <ul>
 * <li>auto inject dependency extension </li>
 * <li>auto wrap extension in wrapper </li>
 * <li>default extension is an adaptive instance</li>
 * </ul>
 *
 * @see <a href="http://java.sun.com/j2se/1.5.0/docs/guide/jar/jar.html#Service%20Provider">Service Provider in Java 5</a>
 * @see org.apache.dubbo.common.extension.SPI
 * @see org.apache.dubbo.common.extension.Adaptive
 * @see org.apache.dubbo.common.extension.Activate
 */
public class ExtensionLoader<T> {

    private static final Logger logger = LoggerFactory.getLogger(ExtensionLoader.class);

    private static final Pattern NAME_SEPARATOR = Pattern.compile("\\s*[,]+\\s*");

    /**
     * 拓展加载器集合
     *
     * key：拓展接口
     */
    private static final ConcurrentMap<Class<?>, ExtensionLoader<?>> EXTENSION_LOADERS = new ConcurrentHashMap<>(64);

    /**
     * 拓展实现类集合
     *
     * key：拓展实现类
     * value：拓展对象。
     *
     * 例如，key 为 Class<AccessLogFilter>
     *  value 为 AccessLogFilter 对象
     */
    private static final ConcurrentMap<Class<?>, Object> EXTENSION_INSTANCES = new ConcurrentHashMap<>(64);

    /**
     * 拓展接口。
     * 例如，Protocol
     */
    private final Class<?> type;

    /**
     * 对象工厂
     *
     * 用于调用 {@link #injectExtension(Object)} 方法，向拓展对象注入依赖属性。
     *
     * 例如，StubProxyFactoryWrapper 中有 `Protocol protocol` 属性。
     */
    private final ExtensionFactory objectFactory;

    /**
     * 缓存的拓展名与拓展类的映射。
     *
     * 和 {@link #cachedClasses} 的 KV 对调。
     *
     * 通过 {@link #loadExtensionClasses} 加载
     */
    private final ConcurrentMap<Class<?>, String> cachedNames = new ConcurrentHashMap<>();

    /**
     * 缓存的拓展实现类集合。
     *
     * 不包含如下两种类型：
     *  1. 自适应拓展实现类。例如 AdaptiveExtensionFactory
     *  2. 带唯一参数为拓展接口的构造方法的实现类，或者说拓展 Wrapper 实现类。例如，ProtocolFilterWrapper 。
     *   拓展 Wrapper 实现类，会添加到 {@link #cachedWrapperClasses} 中
     *
     * 通过 {@link #loadExtensionClasses} 加载
     */
    private final Holder<Map<String, Class<?>>> cachedClasses = new Holder<>();

    /**
     * 拓展名与 @Activate 的映射
     *
     * 例如，AccessLogFilter。
     *
     * 用于 {@link #getActivateExtension(URL, String)}
     */
    private final Map<String, Object> cachedActivates = new ConcurrentHashMap<>();

    /**
     * 缓存的拓展对象集合
     *
     * key：拓展名
     * value：拓展对象
     *
     * 例如，Protocol 拓展
     *      key：dubbo value：DubboProtocol
     *      key：injvm value：InjvmProtocol
     *
     * 通过 {@link #loadExtensionClasses} 加载
     */
    private final ConcurrentMap<String, Holder<Object>> cachedInstances = new ConcurrentHashMap<>();

    /**
     * 缓存的自适应( Adaptive )拓展对象
     */
    private final Holder<Object> cachedAdaptiveInstance = new Holder<>();
    /**
     * 缓存的自适应拓展对象的类
     *
     * {@link #getAdaptiveExtensionClass()}
     */
    private volatile Class<?> cachedAdaptiveClass = null;
    /**
      * 缓存的默认拓展名
      *
      * 通过 {@link SPI} 注解获得
      */
    private String cachedDefaultName;

    /**
     * 创建 {@link #cachedAdaptiveInstance} 时发生的异常。
     *
     * 发生异常后，不再创建，参见 {@link #createAdaptiveExtension()}
     */
    private volatile Throwable createAdaptiveInstanceError;

    /**
     * 拓展 Wrapper 实现类集合
     *
     * 带唯一参数为拓展接口的构造方法的实现类
     *
     * 通过 {@link #loadExtensionClasses} 加载
     */
    private Set<Class<?>> cachedWrapperClasses;

    /**
     * 拓展名 与 加载对应拓展类发生的异常 的 映射
     *
     * key：拓展名
     * value：异常
     *
     * 在 {@link #loadFile(Map, String)} 时，记录
     */
    private Map<String, IllegalStateException> exceptions = new ConcurrentHashMap<>();

    /**
     * Record all unacceptable exceptions when using SPI
     */
    private Set<String> unacceptableExceptions = new ConcurrentHashSet<>();

    private static volatile LoadingStrategy[] strategies = loadLoadingStrategies();

    public static void setLoadingStrategies(LoadingStrategy... strategies) {
        if (ArrayUtils.isNotEmpty(strategies)) {
            ExtensionLoader.strategies = strategies;
        }
    }

    /**
     * Load all {@link Prioritized prioritized} {@link LoadingStrategy Loading Strategies} via {@link ServiceLoader}
     *
     * @return non-null
     * @since 2.7.7
     */
    private static LoadingStrategy[] loadLoadingStrategies() {
        return stream(load(LoadingStrategy.class).spliterator(), false)
                .sorted()
                .toArray(LoadingStrategy[]::new);
    }

    /**
     * Get all {@link LoadingStrategy Loading Strategies}
     *
     * @return non-null
     * @see LoadingStrategy
     * @see Prioritized
     * @since 2.7.7
     */
    public static List<LoadingStrategy> getLoadingStrategies() {
        return asList(strategies);
    }

    private ExtensionLoader(Class<?> type) {
        this.type = type;
        objectFactory =
                (type == ExtensionFactory.class ? null : ExtensionLoader.getExtensionLoader(ExtensionFactory.class).getAdaptiveExtension());
    }

    private static <T> boolean withExtensionAnnotation(Class<T> type) {
        return type.isAnnotationPresent(SPI.class);
    }

    @SuppressWarnings("unchecked")
    public static <T> ExtensionLoader<T> getExtensionLoader(Class<T> type) {
        if (type == null) {
            throw new IllegalArgumentException("Extension type == null");
        }
        // 必须是接口
        if (!type.isInterface()) {
            throw new IllegalArgumentException("Extension type (" + type + ") is not an interface!");
        }
        // 必须包含 @SPI 注解
        if (!withExtensionAnnotation(type)) {
            throw new IllegalArgumentException("Extension type (" + type +
                    ") is not an extension, because it is NOT annotated with @" + SPI.class.getSimpleName() + "!");
        }

        // 获得接口对应的拓展点加载器
        ExtensionLoader<T> loader = (ExtensionLoader<T>) EXTENSION_LOADERS.get(type);
        if (loader == null) {
            EXTENSION_LOADERS.putIfAbsent(type, new ExtensionLoader<T>(type));
            loader = (ExtensionLoader<T>) EXTENSION_LOADERS.get(type);
        }
        return loader;
    }

    // For testing purposes only
    @Deprecated
    public static void resetExtensionLoader(Class type) {
        ExtensionLoader loader = EXTENSION_LOADERS.get(type);
        if (loader != null) {
            // Remove all instances associated with this loader as well
            Map<String, Class<?>> classes = loader.getExtensionClasses();
            for (Map.Entry<String, Class<?>> entry : classes.entrySet()) {
                EXTENSION_INSTANCES.remove(entry.getValue());
            }
            classes.clear();
            EXTENSION_LOADERS.remove(type);
        }
    }

    // only for unit test
    @Deprecated
    public static void destroyAll() {
        EXTENSION_INSTANCES.forEach((_type, instance) -> {
            if (instance instanceof Lifecycle) {
                Lifecycle lifecycle = (Lifecycle) instance;
                try {
                    lifecycle.destroy();
                } catch (Exception e) {
                    logger.error("Error destroying extension " + lifecycle, e);
                }
            }
        });
    }

    private static ClassLoader findClassLoader() {
        return ClassUtils.getClassLoader(ExtensionLoader.class);
    }

    public String getExtensionName(T extensionInstance) {
        return getExtensionName(extensionInstance.getClass());
    }

    public String getExtensionName(Class<?> extensionClass) {
        getExtensionClasses();// load class
        return cachedNames.get(extensionClass);
    }

    /**
     * This is equivalent to {@code getActivateExtension(url, key, null)}
     *
     * @param url url
     * @param key url parameter key which used to get extension point names
     * @return extension list which are activated.
     * @see #getActivateExtension(org.apache.dubbo.common.URL, String, String)
     */
    public List<T> getActivateExtension(URL url, String key) {
        return getActivateExtension(url, key, null);
    }

    /**
     * This is equivalent to {@code getActivateExtension(url, values, null)}
     *
     * @param url    url
     * @param values extension point names
     * @return extension list which are activated
     * @see #getActivateExtension(org.apache.dubbo.common.URL, String[], String)
     */
    public List<T> getActivateExtension(URL url, String[] values) {
        return getActivateExtension(url, values, null);
    }

    /**
     * This is equivalent to {@code getActivateExtension(url, url.getParameter(key).split(","), null)}
     *
     * 获得符合自动激活条件的拓展对象数组
     *
     * @param url   url
     * @param key   url parameter key which used to get extension point names
     * @param group group
     * @return extension list which are activated.
     * @see #getActivateExtension(org.apache.dubbo.common.URL, String[], String)
     */
    public List<T> getActivateExtension(URL url, String key, String group) {
        // 从 Dubbo URL 获得参数值
        String value = url.getParameter(key);
        // 获得符合自动激活条件的拓展对象数组
        return getActivateExtension(url, StringUtils.isEmpty(value) ? null : COMMA_SPLIT_PATTERN.split(value), group);
    }

    /**
     * Get activate extensions.
     *
     * @param url    url
     * @param values extension point names
     * @param group  group
     * @return extension list which are activated
     * @see org.apache.dubbo.common.extension.Activate
     */
    public List<T> getActivateExtension(URL url, String[] values, String group) {
        List<T> activateExtensions = new ArrayList<>();
<<<<<<< HEAD
        List<String> names = values == null ? new ArrayList<>(0) : asList(values);
        // 1 判断不存在配置 `"-name"` 。例如，<dubbo:service filter="-default" /> ，代表移除所有默认过滤器。
=======
        // solve the bug of using @SPI's wrapper method to report a null pointer exception.
        TreeMap<Class, T> activateExtensionsMap = new TreeMap<>(ActivateComparator.COMPARATOR);
        Set<String> loadedNames = new HashSet<>();
        Set<String> names = CollectionUtils.ofSet(values);
>>>>>>> b194bb0e
        if (!names.contains(REMOVE_VALUE_PREFIX + DEFAULT_KEY)) {
            getExtensionClasses();
            for (Map.Entry<String, Object> entry : cachedActivates.entrySet()) {
                String name = entry.getKey();
                Object activate = entry.getValue();

                String[] activateGroup, activateValue;

                if (activate instanceof Activate) {
                    activateGroup = ((Activate) activate).group();
                    activateValue = ((Activate) activate).value();
                } else if (activate instanceof com.alibaba.dubbo.common.extension.Activate) {
                    activateGroup = ((com.alibaba.dubbo.common.extension.Activate) activate).group();
                    activateValue = ((com.alibaba.dubbo.common.extension.Activate) activate).value();
                } else {
                    continue;
                }
                // 2 匹配分组、判断拓展实现类key是否包含在url参数中、是否被移除、判断Activate对应的value是否匹配url中的key、value
                if (isMatchGroup(group, activateGroup)
                        && !names.contains(name)
                        && !names.contains(REMOVE_VALUE_PREFIX + name)
                        && isActive(activateValue, url)
                        && !loadedNames.contains(name)) {
                    activateExtensionsMap.put(getExtensionClass(name), getExtension(name));
                    loadedNames.add(name);
                }
            }
<<<<<<< HEAD
            // 3 排序 根据Activate注解定义的顺序来排序
            activateExtensions.sort(ActivateComparator.COMPARATOR);
=======
            if (!activateExtensionsMap.isEmpty()) {
                activateExtensions.addAll(activateExtensionsMap.values());
            }
>>>>>>> b194bb0e
        }
        // 4 获取所有url中参数值所对应的所有拓展实现（没有Activate标注的）
        List<T> loadedExtensions = new ArrayList<>();
        for (String name : names) {
            if (!name.startsWith(REMOVE_VALUE_PREFIX)
                    && !names.contains(REMOVE_VALUE_PREFIX + name)) {
                if (!loadedNames.contains(name)) {
                    if (DEFAULT_KEY.equals(name)) {
                        if (!loadedExtensions.isEmpty()) {
                            activateExtensions.addAll(0, loadedExtensions);
                            loadedExtensions.clear();
                        }
                    } else {
                        loadedExtensions.add(getExtension(name));
                    }
                    loadedNames.add(name);
                } else {
<<<<<<< HEAD
                    // 获得拓展对象
                    loadedExtensions.add(getExtension(name));
=======
                    // If getExtension(name) exists, getExtensionClass(name) must exist, so there is no null pointer processing here.
                    String simpleName = getExtensionClass(name).getSimpleName();
                    logger.warn("Catch duplicated filter, ExtensionLoader will ignore one of them. Please check. Filter Name: " + name +
                            ". Ignored Class Name: " + simpleName);
>>>>>>> b194bb0e
                }
            }
        }
        if (!loadedExtensions.isEmpty()) {
            activateExtensions.addAll(loadedExtensions);
        }
        return activateExtensions;
    }

    private boolean isMatchGroup(String group, String[] groups) {
        if (StringUtils.isEmpty(group)) {
            return true;
        }
        if (groups != null && groups.length > 0) {
            for (String g : groups) {
                if (group.equals(g)) {
                    return true;
                }
            }
        }
        return false;
    }

    private boolean isActive(String[] keys, URL url) {
        if (keys.length == 0) {
            return true;
        }
        for (String key : keys) {
            // @Active(value="key1:value1, key2:value2")
            String keyValue = null;
            if (key.contains(":")) {
                String[] arr = key.split(":");
                key = arr[0];
                keyValue = arr[1];
            }

            for (Map.Entry<String, String> entry : url.getParameters().entrySet()) {
                String k = entry.getKey();
                String v = entry.getValue();
                if ((k.equals(key) || k.endsWith("." + key))
                        && ((keyValue != null && keyValue.equals(v)) || (keyValue == null && ConfigUtils.isNotEmpty(v)))) {
                    return true;
                }
            }
        }
        return false;
    }

    /**
     * Get extension's instance. Return <code>null</code> if extension is not found or is not initialized. Pls. note
     * that this method will not trigger extension load.
     * <p>
     * In order to trigger extension load, call {@link #getExtension(String)} instead.
     *
     * @see #getExtension(String)
     */
    @SuppressWarnings("unchecked")
    public T getLoadedExtension(String name) {
        if (StringUtils.isEmpty(name)) {
            throw new IllegalArgumentException("Extension name == null");
        }
        Holder<Object> holder = getOrCreateHolder(name);
        return (T) holder.get();
    }

    private Holder<Object> getOrCreateHolder(String name) {
        Holder<Object> holder = cachedInstances.get(name);
        if (holder == null) {
            cachedInstances.putIfAbsent(name, new Holder<>());
            holder = cachedInstances.get(name);
        }
        return holder;
    }

    /**
     * Return the list of extensions which are already loaded.
     * <p>
     * Usually {@link #getSupportedExtensions()} should be called in order to get all extensions.
     *
     * @see #getSupportedExtensions()
     */
    public Set<String> getLoadedExtensions() {
        return Collections.unmodifiableSet(new TreeSet<>(cachedInstances.keySet()));
    }

    public List<T> getLoadedExtensionInstances() {
        List<T> instances = new ArrayList<>();
        cachedInstances.values().forEach(holder -> instances.add((T) holder.get()));
        return instances;
    }

    public Object getLoadedAdaptiveExtensionInstances() {
        return cachedAdaptiveInstance.get();
    }

    /**
     * Find the extension with the given name. If the specified name is not found, then {@link IllegalStateException}
     * will be thrown.
     */
    /**
     * 返回指定名字的扩展对象。如果指定名字的扩展不存在，则抛异常 {@link IllegalStateException}.
     *
     * @param name 拓展名
     * @return 拓展对象
     */
    @SuppressWarnings("unchecked")
    public T getExtension(String name) {
        return getExtension(name, true);
    }

    public T getExtension(String name, boolean wrap) {
        if (StringUtils.isEmpty(name)) {
            throw new IllegalArgumentException("Extension name == null");
        }
        if ("true".equals(name)) {
            // 查找 默认的 拓展对象
            return getDefaultExtension();
        }
        // 从 缓存中 获得对应的拓展对象
        final Holder<Object> holder = getOrCreateHolder(name);
        Object instance = holder.get();
        if (instance == null) {
            synchronized (holder) {
                instance = holder.get();
                // 从 缓存中 未获取到，进行创建缓存对象。
                if (instance == null) {
                    instance = createExtension(name, wrap);
                    // 设置创建对象到缓存中
                    holder.set(instance);
                }
            }
        }
        return (T) instance;
    }

    /**
     * get the original type.
     * @param name
     * @return
     */
    public T getOriginalInstance(String name) {
        getExtension(name);
        Class<?> clazz = getExtensionClasses().get(name);
        return (T) EXTENSION_INSTANCES.get(clazz);
    }

    /**
     * Get the extension by specified name if found, or {@link #getDefaultExtension() returns the default one}
     *
     * @param name the name of extension
     * @return non-null
     */
    public T getOrDefaultExtension(String name) {
        return containsExtension(name) ? getExtension(name) : getDefaultExtension();
    }

    /**
     * Return default extension, return <code>null</code> if it's not configured.
     */
    public T getDefaultExtension() {
        getExtensionClasses();
        if (StringUtils.isBlank(cachedDefaultName) || "true".equals(cachedDefaultName)) {
            return null;
        }
        return getExtension(cachedDefaultName);
    }

    public boolean hasExtension(String name) {
        if (StringUtils.isEmpty(name)) {
            throw new IllegalArgumentException("Extension name == null");
        }
        Class<?> c = this.getExtensionClass(name);
        return c != null;
    }

    public Set<String> getSupportedExtensions() {
        Map<String, Class<?>> clazzes = getExtensionClasses();
        return Collections.unmodifiableSet(new TreeSet<>(clazzes.keySet()));
    }

    public Set<T> getSupportedExtensionInstances() {
        List<T> instances = new LinkedList<>();
        Set<String> supportedExtensions = getSupportedExtensions();
        if (CollectionUtils.isNotEmpty(supportedExtensions)) {
            for (String name : supportedExtensions) {
                instances.add(getExtension(name));
            }
        }
        // sort the Prioritized instances
        sort(instances, Prioritized.COMPARATOR);
        return new LinkedHashSet<>(instances);
    }

    /**
     * Return default extension name, return <code>null</code> if not configured.
     */
    public String getDefaultExtensionName() {
        getExtensionClasses();
        return cachedDefaultName;
    }

    /**
     * Register new extension via API
     *
     * @param name  extension name
     * @param clazz extension class
     * @throws IllegalStateException when extension with the same name has already been registered.
     */
    public void addExtension(String name, Class<?> clazz) {
        getExtensionClasses(); // load classes

        if (!type.isAssignableFrom(clazz)) {
            throw new IllegalStateException("Input type " +
                    clazz + " doesn't implement the Extension " + type);
        }
        if (clazz.isInterface()) {
            throw new IllegalStateException("Input type " +
                    clazz + " can't be interface!");
        }

        if (!clazz.isAnnotationPresent(Adaptive.class)) {
            if (StringUtils.isBlank(name)) {
                throw new IllegalStateException("Extension name is blank (Extension " + type + ")!");
            }
            if (cachedClasses.get().containsKey(name)) {
                throw new IllegalStateException("Extension name " +
                        name + " already exists (Extension " + type + ")!");
            }

            cachedNames.put(clazz, name);
            cachedClasses.get().put(name, clazz);
        } else {
            if (cachedAdaptiveClass != null) {
                throw new IllegalStateException("Adaptive Extension already exists (Extension " + type + ")!");
            }

            cachedAdaptiveClass = clazz;
        }
    }

    /**
     * Replace the existing extension via API
     *
     * @param name  extension name
     * @param clazz extension class
     * @throws IllegalStateException when extension to be placed doesn't exist
     * @deprecated not recommended any longer, and use only when test
     */
    @Deprecated
    public void replaceExtension(String name, Class<?> clazz) {
        getExtensionClasses(); // load classes

        if (!type.isAssignableFrom(clazz)) {
            throw new IllegalStateException("Input type " +
                    clazz + " doesn't implement Extension " + type);
        }
        if (clazz.isInterface()) {
            throw new IllegalStateException("Input type " +
                    clazz + " can't be interface!");
        }

        if (!clazz.isAnnotationPresent(Adaptive.class)) {
            if (StringUtils.isBlank(name)) {
                throw new IllegalStateException("Extension name is blank (Extension " + type + ")!");
            }
            if (!cachedClasses.get().containsKey(name)) {
                throw new IllegalStateException("Extension name " +
                        name + " doesn't exist (Extension " + type + ")!");
            }

            cachedNames.put(clazz, name);
            cachedClasses.get().put(name, clazz);
            cachedInstances.remove(name);
        } else {
            if (cachedAdaptiveClass == null) {
                throw new IllegalStateException("Adaptive Extension doesn't exist (Extension " + type + ")!");
            }

            cachedAdaptiveClass = clazz;
            cachedAdaptiveInstance.set(null);
        }
    }

    @SuppressWarnings("unchecked")
    public T getAdaptiveExtension() {
        // 从缓存中，获得自适应拓展对象
        Object instance = cachedAdaptiveInstance.get();
        if (instance == null) {
            if (createAdaptiveInstanceError != null) {
                throw new IllegalStateException("Failed to create adaptive instance: " +
                        createAdaptiveInstanceError.toString(),
                        createAdaptiveInstanceError);
            }

            synchronized (cachedAdaptiveInstance) {
                instance = cachedAdaptiveInstance.get();
                if (instance == null) {
                    try {
                        // 创建自适应拓展对象
                        instance = createAdaptiveExtension();
                        cachedAdaptiveInstance.set(instance);
                    } catch (Throwable t) {
                        createAdaptiveInstanceError = t;
                        throw new IllegalStateException("Failed to create adaptive instance: " + t.toString(), t);
                    }
                }
            }
        }

        return (T) instance;
    }

    private IllegalStateException findException(String name) {
        StringBuilder buf = new StringBuilder("No such extension " + type.getName() + " by name " + name);

        int i = 1;
        for (Map.Entry<String, IllegalStateException> entry : exceptions.entrySet()) {
            if (entry.getKey().toLowerCase().startsWith(name.toLowerCase())) {
                if (i == 1) {
                    buf.append(", possible causes: ");
                }
                buf.append("\r\n(");
                buf.append(i++);
                buf.append(") ");
                buf.append(entry.getKey());
                buf.append(":\r\n");
                buf.append(StringUtils.toString(entry.getValue()));
            }
        }

        if (i == 1) {
            buf.append(", no related exception was found, please check whether related SPI module is missing.");
        }
        return new IllegalStateException(buf.toString());
    }

    @SuppressWarnings("unchecked")
    private T createExtension(String name, boolean wrap) {
        // 获得拓展名对应的拓展实现类
        Class<?> clazz = getExtensionClasses().get(name);
        if (clazz == null || unacceptableExceptions.contains(name)) {
            throw findException(name);
        }
        try {
            // 从缓存中，获得拓展对象。
            T instance = (T) EXTENSION_INSTANCES.get(clazz);
            if (instance == null) {
<<<<<<< HEAD
                // 当缓存不存在时，创建拓展对象，并添加到缓存中。
                EXTENSION_INSTANCES.putIfAbsent(clazz, clazz.newInstance());
=======
                EXTENSION_INSTANCES.putIfAbsent(clazz, clazz.getDeclaredConstructor().newInstance());
>>>>>>> b194bb0e
                instance = (T) EXTENSION_INSTANCES.get(clazz);
            }
            // 注入依赖的属性
            injectExtension(instance);


            if (wrap) {

                // 创建 Wrapper 拓展对象
                List<Class<?>> wrapperClassesList = new ArrayList<>();
                if (cachedWrapperClasses != null) {
                    wrapperClassesList.addAll(cachedWrapperClasses);
                    wrapperClassesList.sort(WrapperComparator.COMPARATOR);
                    Collections.reverse(wrapperClassesList);
                }

                if (CollectionUtils.isNotEmpty(wrapperClassesList)) {
                    for (Class<?> wrapperClass : wrapperClassesList) {
                        Wrapper wrapper = wrapperClass.getAnnotation(Wrapper.class);
                        if (wrapper == null
                                || (ArrayUtils.contains(wrapper.matches(), name) && !ArrayUtils.contains(wrapper.mismatches(), name))) {
                            instance = injectExtension((T) wrapperClass.getConstructor(type).newInstance(instance));
                        }
                    }
                }
            }

            initExtension(instance);
            return instance;
        } catch (Throwable t) {
            throw new IllegalStateException("Extension instance (name: " + name + ", class: " +
                    type + ") couldn't be instantiated: " + t.getMessage(), t);
        }
    }

    private boolean containsExtension(String name) {
        return getExtensionClasses().containsKey(name);
    }

    private T injectExtension(T instance) {

        if (objectFactory == null) {
            return instance;
        }

        try {
            for (Method method : instance.getClass().getMethods()) {
                if (!isSetter(method)) {
                    continue;
                }
                /**
                 * Check {@link DisableInject} to see if we need auto injection for this property
                 */
                if (method.getAnnotation(DisableInject.class) != null) {
                    continue;
                }
                // 获得属性的类型
                Class<?> pt = method.getParameterTypes()[0];
                if (ReflectUtils.isPrimitives(pt)) {
                    continue;
                }

                try {
                    // 获得属性
                    String property = getSetterProperty(method);
                    // 获得属性值
                    Object object = objectFactory.getExtension(pt, property);
                    if (object != null) {
                        // 设置属性值
                        method.invoke(instance, object);
                    }
                } catch (Exception e) {
                    logger.error("Failed to inject via method " + method.getName()
                            + " of interface " + type.getName() + ": " + e.getMessage(), e);
                }

            }
        } catch (Exception e) {
            logger.error(e.getMessage(), e);
        }
        return instance;
    }

    private void initExtension(T instance) {
        if (instance instanceof Lifecycle) {
            Lifecycle lifecycle = (Lifecycle) instance;
            lifecycle.initialize();
        }
    }

    /**
     * get properties name for setter, for instance: setVersion, return "version"
     * <p>
     * return "", if setter name with length less than 3
     */
    private String getSetterProperty(Method method) {
        return method.getName().length() > 3 ? method.getName().substring(3, 4).toLowerCase() + method.getName().substring(4) : "";
    }

    /**
     * return true if and only if:
     * <p>
     * 1, public
     * <p>
     * 2, name starts with "set"
     * <p>
     * 3, only has one parameter
     */
    private boolean isSetter(Method method) {
        return method.getName().startsWith("set")
                && method.getParameterTypes().length == 1
                && Modifier.isPublic(method.getModifiers());
    }

    private Class<?> getExtensionClass(String name) {
        if (type == null) {
            throw new IllegalArgumentException("Extension type == null");
        }
        if (name == null) {
            throw new IllegalArgumentException("Extension name == null");
        }
        return getExtensionClasses().get(name);
    }

    /**
     * 获得拓展实现类数组
     *
     * @return 拓展实现类数组
     */
    private Map<String, Class<?>> getExtensionClasses() {
        // 从缓存中，获得拓展实现类数组
        Map<String, Class<?>> classes = cachedClasses.get();
        if (classes == null) {
            synchronized (cachedClasses) {
                classes = cachedClasses.get();
                if (classes == null) {
                    // 从配置文件中，加载拓展实现类数组
                    classes = loadExtensionClasses();
                    // 设置到缓存中
                    cachedClasses.set(classes);
                }
            }
        }
        return classes;
    }

    /**
     * synchronized in getExtensionClasses
     */
    /**
     * 加载拓展实现类数组
     *
     * 无需声明 synchronized ，因为唯一调用该方法的 {@link #getExtensionClasses()} 已经声明。
     * @return 拓展实现类数组
     */
    private Map<String, Class<?>> loadExtensionClasses() {
        cacheDefaultExtensionName();

        Map<String, Class<?>> extensionClasses = new HashMap<>();

        for (LoadingStrategy strategy : strategies) {
<<<<<<< HEAD
            // 从配置文件中，加载拓展实现类数组
            loadDirectory(extensionClasses, strategy.directory(), type.getName(), strategy.preferExtensionClassLoader(), strategy.overridden(), strategy.excludedPackages());
            loadDirectory(extensionClasses, strategy.directory(), type.getName().replace("org.apache", "com.alibaba"), strategy.preferExtensionClassLoader(), strategy.overridden(), strategy.excludedPackages());
=======
            loadDirectory(extensionClasses, strategy.directory(), type.getName(), strategy.preferExtensionClassLoader(),
                    strategy.overridden(), strategy.excludedPackages());
            loadDirectory(extensionClasses, strategy.directory(), type.getName().replace("org.apache", "com.alibaba"),
                    strategy.preferExtensionClassLoader(), strategy.overridden(), strategy.excludedPackages());
>>>>>>> b194bb0e
        }

        return extensionClasses;
    }

    /**
     * extract and cache default extension name if exists
     */
    private void cacheDefaultExtensionName() {
        // 通过 @SPI 注解，获得默认的拓展实现类名
        final SPI defaultAnnotation = type.getAnnotation(SPI.class);
        if (defaultAnnotation == null) {
            return;
        }

        // 获取默认的实现key
        String value = defaultAnnotation.value();
        if ((value = value.trim()).length() > 0) {
            String[] names = NAME_SEPARATOR.split(value);
            if (names.length > 1) {
                throw new IllegalStateException("More than 1 default extension name on extension " + type.getName()
                        + ": " + Arrays.toString(names));
            }
            if (names.length == 1) {
                cachedDefaultName = names[0];
            }
        }
    }

    private void loadDirectory(Map<String, Class<?>> extensionClasses, String dir, String type) {
        loadDirectory(extensionClasses, dir, type, false, false);
    }

    // 从一个配置文件中，加载拓展实现类数组。
    private void loadDirectory(Map<String, Class<?>> extensionClasses, String dir, String type,
                               boolean extensionLoaderClassLoaderFirst, boolean overridden, String... excludedPackages) {
        // 完整的文件名
        String fileName = dir + type;
        try {
            Enumeration<java.net.URL> urls = null;
            ClassLoader classLoader = findClassLoader();

            // 获得文件名对应的所有文件数组
            // try to load from ExtensionLoader's ClassLoader first
            if (extensionLoaderClassLoaderFirst) {
                ClassLoader extensionLoaderClassLoader = ExtensionLoader.class.getClassLoader();
                if (ClassLoader.getSystemClassLoader() != extensionLoaderClassLoader) {
                    urls = extensionLoaderClassLoader.getResources(fileName);
                }
            }

            if (urls == null || !urls.hasMoreElements()) {
                if (classLoader != null) {
                    urls = classLoader.getResources(fileName);
                } else {
                    urls = ClassLoader.getSystemResources(fileName);
                }
            }

            if (urls != null) {
                while (urls.hasMoreElements()) {
                    java.net.URL resourceURL = urls.nextElement();
                    loadResource(extensionClasses, classLoader, resourceURL, overridden, excludedPackages);
                }
            }
        } catch (Throwable t) {
            logger.error("Exception occurred when loading extension class (interface: " +
                    type + ", description file: " + fileName + ").", t);
        }
    }

    private void loadResource(Map<String, Class<?>> extensionClasses, ClassLoader classLoader,
                              java.net.URL resourceURL, boolean overridden, String... excludedPackages) {
        try {
            try (BufferedReader reader = new BufferedReader(new InputStreamReader(resourceURL.openStream(), StandardCharsets.UTF_8))) {
                String line;
                String clazz = null;
                while ((line = reader.readLine()) != null) {
                    final int ci = line.indexOf('#');// 跳过 '#'
                    if (ci >= 0) {
                        line = line.substring(0, ci);
                    }
                    line = line.trim();
                    if (line.length() > 0) {
                        try {
                            String name = null;
                            int i = line.indexOf('=');
                            if (i > 0) {
<<<<<<< HEAD
                                name = line.substring(0, i).trim(); // key
                                line = line.substring(i + 1).trim(); // value
=======
                                name = line.substring(0, i).trim();
                                clazz = line.substring(i + 1).trim();
                            } else {
                                clazz = line;
>>>>>>> b194bb0e
                            }
                            if (StringUtils.isNotEmpty(clazz) && !isExcluded(clazz, excludedPackages)) {
                                loadClass(extensionClasses, resourceURL, Class.forName(clazz, true, classLoader), name, overridden);
                            }
                        } catch (Throwable t) {
                            IllegalStateException e = new IllegalStateException(
                                    "Failed to load extension class (interface: " + type + ", class line: " + line + ") in " + resourceURL +
                                            ", cause: " + t.getMessage(), t);
                            exceptions.put(line, e);
                        }
                    }
                }
            }
        } catch (Throwable t) {
            logger.error("Exception occurred when loading extension class (interface: " +
                    type + ", class file: " + resourceURL + ") in " + resourceURL, t);
        }
    }

    private boolean isExcluded(String className, String... excludedPackages) {
        if (excludedPackages != null) {
            for (String excludePackage : excludedPackages) {
                if (className.startsWith(excludePackage + ".")) {
                    return true;
                }
            }
        }
        return false;
    }

    private void loadClass(Map<String, Class<?>> extensionClasses, java.net.URL resourceURL, Class<?> clazz, String name,
                           boolean overridden) throws NoSuchMethodException {
        if (!type.isAssignableFrom(clazz)) { // 判断是否为type 的实现
            throw new IllegalStateException("Error occurred when loading extension class (interface: " +
                    type + ", class line: " + clazz.getName() + "), class "
                    + clazz.getName() + " is not subtype of interface.");
        }
        // 缓存自适应拓展对象的类到 `cachedAdaptiveClass`
        if (clazz.isAnnotationPresent(Adaptive.class)) {
            cacheAdaptiveClass(clazz, overridden);
        // 缓存拓展 Wrapper 实现类到 `cachedWrapperClasses`
        } else if (isWrapperClass(clazz)) {
            cacheWrapperClass(clazz);
        } else {
            // 缓存拓展实现类到 `extensionClasses`
            clazz.getConstructor();
            if (StringUtils.isEmpty(name)) {
                name = findAnnotationName(clazz);
                if (name.length() == 0) {
                    throw new IllegalStateException(
                            "No such extension name for the class " + clazz.getName() + " in the config " + resourceURL);
                }
            }

            // 获得拓展名，可以是数组，有多个拓展名
            String[] names = NAME_SEPARATOR.split(name);
            if (ArrayUtils.isNotEmpty(names)) {
                // 缓存 @Activate 到 `cachedActivates`
                cacheActivateClass(clazz, names[0]);
                for (String n : names) {
                    // 缓存到 `cachedNames`
                    cacheName(clazz, n);
                    // 缓存拓展实现类到 `extensionClasses`
                    saveInExtensionClass(extensionClasses, clazz, n, overridden);
                }
            }
        }
    }

    /**
     * cache name
     */
    private void cacheName(Class<?> clazz, String name) {
        if (!cachedNames.containsKey(clazz)) {
            cachedNames.put(clazz, name);
        }
    }

    /**
     * put clazz in extensionClasses
     */
    private void saveInExtensionClass(Map<String, Class<?>> extensionClasses, Class<?> clazz, String name, boolean overridden) {
        Class<?> c = extensionClasses.get(name);
        if (c == null || overridden) {
            extensionClasses.put(name, clazz);
        } else if (c != clazz) {
            // duplicate implementation is unacceptable
            unacceptableExceptions.add(name);
            String duplicateMsg =
                    "Duplicate extension " + type.getName() + " name " + name + " on " + c.getName() + " and " + clazz.getName();
            logger.error(duplicateMsg);
            throw new IllegalStateException(duplicateMsg);
        }
    }

    /**
     * cache Activate class which is annotated with <code>Activate</code>
     * <p>
     * for compatibility, also cache class with old alibaba Activate annotation
     */
    private void cacheActivateClass(Class<?> clazz, String name) {
        Activate activate = clazz.getAnnotation(Activate.class);
        if (activate != null) {
            cachedActivates.put(name, activate);
        } else {
            // support com.alibaba.dubbo.common.extension.Activate
            com.alibaba.dubbo.common.extension.Activate oldActivate =
                    clazz.getAnnotation(com.alibaba.dubbo.common.extension.Activate.class);
            if (oldActivate != null) {
                cachedActivates.put(name, oldActivate);
            }
        }
    }

    /**
     * cache Adaptive class which is annotated with <code>Adaptive</code>
     */
    private void cacheAdaptiveClass(Class<?> clazz, boolean overridden) {
        if (cachedAdaptiveClass == null || overridden) {
            cachedAdaptiveClass = clazz;
        } else if (!cachedAdaptiveClass.equals(clazz)) {
            throw new IllegalStateException("More than 1 adaptive class found: "
                    + cachedAdaptiveClass.getName()
                    + ", " + clazz.getName());
        }
    }

    /**
     * cache wrapper class
     * <p>
     * like: ProtocolFilterWrapper, ProtocolListenerWrapper
     */
    private void cacheWrapperClass(Class<?> clazz) {
        if (cachedWrapperClasses == null) {
            cachedWrapperClasses = new ConcurrentHashSet<>();
        }
        cachedWrapperClasses.add(clazz);
    }

    /**
     * test if clazz is a wrapper class
     * <p>
     * which has Constructor with given class type as its only argument
     */
    private boolean isWrapperClass(Class<?> clazz) {
        try {
            clazz.getConstructor(type);
            return true;
        } catch (NoSuchMethodException e) {
            return false;
        }
    }

    @SuppressWarnings("deprecation")
    private String findAnnotationName(Class<?> clazz) {
        org.apache.dubbo.common.Extension extension = clazz.getAnnotation(org.apache.dubbo.common.Extension.class);
        if (extension != null) {
            return extension.value();
        }

        // 未配置拓展名，自动生成。例如，DemoFilter 为 demo 。主要用于兼容 Java SPI 的配置。
        String name = clazz.getSimpleName();
        if (name.endsWith(type.getSimpleName())) {
            name = name.substring(0, name.length() - type.getSimpleName().length());
        }
        return name.toLowerCase();
    }

    @SuppressWarnings("unchecked")
    private T createAdaptiveExtension() {
        try {
            return injectExtension((T) getAdaptiveExtensionClass().newInstance());
        } catch (Exception e) {
            throw new IllegalStateException("Can't create adaptive extension " + type + ", cause: " + e.getMessage(), e);
        }
    }

    /**
    * @return 自适应拓展类
    */
    private Class<?> getAdaptiveExtensionClass() {
        getExtensionClasses();
        if (cachedAdaptiveClass != null) {
            return cachedAdaptiveClass;
        }
        // 自动生成自适应拓展的代码实现，并编译后返回该类
        return cachedAdaptiveClass = createAdaptiveExtensionClass();
    }

    /**
     * 自动生成自适应拓展的代码实现，并编译后返回该类。
     *
     * @return 类
     */
    private Class<?> createAdaptiveExtensionClass() {
        // 1 自动生成自适应拓展的代码实现的字符串
        String code = new AdaptiveClassCodeGenerator(type, cachedDefaultName).generate();
        // 2 查找类加载器
        ClassLoader classLoader = findClassLoader();
<<<<<<< HEAD
        // 3 调用Compiler进行代码生成类的编译加载
        org.apache.dubbo.common.compiler.Compiler compiler = ExtensionLoader.getExtensionLoader(org.apache.dubbo.common.compiler.Compiler.class).getAdaptiveExtension();
=======
        org.apache.dubbo.common.compiler.Compiler compiler =
                ExtensionLoader.getExtensionLoader(org.apache.dubbo.common.compiler.Compiler.class).getAdaptiveExtension();
>>>>>>> b194bb0e
        return compiler.compile(code, classLoader);
    }

    @Override
    public String toString() {
        return this.getClass().getName() + "[" + type.getName() + "]";
    }

}<|MERGE_RESOLUTION|>--- conflicted
+++ resolved
@@ -87,124 +87,27 @@
 
     private static final Pattern NAME_SEPARATOR = Pattern.compile("\\s*[,]+\\s*");
 
-    /**
-     * 拓展加载器集合
-     *
-     * key：拓展接口
-     */
     private static final ConcurrentMap<Class<?>, ExtensionLoader<?>> EXTENSION_LOADERS = new ConcurrentHashMap<>(64);
 
-    /**
-     * 拓展实现类集合
-     *
-     * key：拓展实现类
-     * value：拓展对象。
-     *
-     * 例如，key 为 Class<AccessLogFilter>
-     *  value 为 AccessLogFilter 对象
-     */
     private static final ConcurrentMap<Class<?>, Object> EXTENSION_INSTANCES = new ConcurrentHashMap<>(64);
 
-    /**
-     * 拓展接口。
-     * 例如，Protocol
-     */
     private final Class<?> type;
 
-    /**
-     * 对象工厂
-     *
-     * 用于调用 {@link #injectExtension(Object)} 方法，向拓展对象注入依赖属性。
-     *
-     * 例如，StubProxyFactoryWrapper 中有 `Protocol protocol` 属性。
-     */
     private final ExtensionFactory objectFactory;
 
-    /**
-     * 缓存的拓展名与拓展类的映射。
-     *
-     * 和 {@link #cachedClasses} 的 KV 对调。
-     *
-     * 通过 {@link #loadExtensionClasses} 加载
-     */
     private final ConcurrentMap<Class<?>, String> cachedNames = new ConcurrentHashMap<>();
 
-    /**
-     * 缓存的拓展实现类集合。
-     *
-     * 不包含如下两种类型：
-     *  1. 自适应拓展实现类。例如 AdaptiveExtensionFactory
-     *  2. 带唯一参数为拓展接口的构造方法的实现类，或者说拓展 Wrapper 实现类。例如，ProtocolFilterWrapper 。
-     *   拓展 Wrapper 实现类，会添加到 {@link #cachedWrapperClasses} 中
-     *
-     * 通过 {@link #loadExtensionClasses} 加载
-     */
     private final Holder<Map<String, Class<?>>> cachedClasses = new Holder<>();
 
-    /**
-     * 拓展名与 @Activate 的映射
-     *
-     * 例如，AccessLogFilter。
-     *
-     * 用于 {@link #getActivateExtension(URL, String)}
-     */
     private final Map<String, Object> cachedActivates = new ConcurrentHashMap<>();
-
-    /**
-     * 缓存的拓展对象集合
-     *
-     * key：拓展名
-     * value：拓展对象
-     *
-     * 例如，Protocol 拓展
-     *      key：dubbo value：DubboProtocol
-     *      key：injvm value：InjvmProtocol
-     *
-     * 通过 {@link #loadExtensionClasses} 加载
-     */
     private final ConcurrentMap<String, Holder<Object>> cachedInstances = new ConcurrentHashMap<>();
-
-    /**
-     * 缓存的自适应( Adaptive )拓展对象
-     */
     private final Holder<Object> cachedAdaptiveInstance = new Holder<>();
-    /**
-     * 缓存的自适应拓展对象的类
-     *
-     * {@link #getAdaptiveExtensionClass()}
-     */
     private volatile Class<?> cachedAdaptiveClass = null;
-    /**
-      * 缓存的默认拓展名
-      *
-      * 通过 {@link SPI} 注解获得
-      */
     private String cachedDefaultName;
-
-    /**
-     * 创建 {@link #cachedAdaptiveInstance} 时发生的异常。
-     *
-     * 发生异常后，不再创建，参见 {@link #createAdaptiveExtension()}
-     */
     private volatile Throwable createAdaptiveInstanceError;
 
-    /**
-     * 拓展 Wrapper 实现类集合
-     *
-     * 带唯一参数为拓展接口的构造方法的实现类
-     *
-     * 通过 {@link #loadExtensionClasses} 加载
-     */
     private Set<Class<?>> cachedWrapperClasses;
 
-    /**
-     * 拓展名 与 加载对应拓展类发生的异常 的 映射
-     *
-     * key：拓展名
-     * value：异常
-     *
-     * 在 {@link #loadFile(Map, String)} 时，记录
-     */
     private Map<String, IllegalStateException> exceptions = new ConcurrentHashMap<>();
 
     /**
@@ -259,17 +162,14 @@
         if (type == null) {
             throw new IllegalArgumentException("Extension type == null");
         }
-        // 必须是接口
         if (!type.isInterface()) {
             throw new IllegalArgumentException("Extension type (" + type + ") is not an interface!");
         }
-        // 必须包含 @SPI 注解
         if (!withExtensionAnnotation(type)) {
             throw new IllegalArgumentException("Extension type (" + type +
                     ") is not an extension, because it is NOT annotated with @" + SPI.class.getSimpleName() + "!");
         }
 
-        // 获得接口对应的拓展点加载器
         ExtensionLoader<T> loader = (ExtensionLoader<T>) EXTENSION_LOADERS.get(type);
         if (loader == null) {
             EXTENSION_LOADERS.putIfAbsent(type, new ExtensionLoader<T>(type));
@@ -348,8 +248,6 @@
     /**
      * This is equivalent to {@code getActivateExtension(url, url.getParameter(key).split(","), null)}
      *
-     * 获得符合自动激活条件的拓展对象数组
-     *
      * @param url   url
      * @param key   url parameter key which used to get extension point names
      * @param group group
@@ -357,9 +255,7 @@
      * @see #getActivateExtension(org.apache.dubbo.common.URL, String[], String)
      */
     public List<T> getActivateExtension(URL url, String key, String group) {
-        // 从 Dubbo URL 获得参数值
         String value = url.getParameter(key);
-        // 获得符合自动激活条件的拓展对象数组
         return getActivateExtension(url, StringUtils.isEmpty(value) ? null : COMMA_SPLIT_PATTERN.split(value), group);
     }
 
@@ -374,15 +270,10 @@
      */
     public List<T> getActivateExtension(URL url, String[] values, String group) {
         List<T> activateExtensions = new ArrayList<>();
-<<<<<<< HEAD
-        List<String> names = values == null ? new ArrayList<>(0) : asList(values);
-        // 1 判断不存在配置 `"-name"` 。例如，<dubbo:service filter="-default" /> ，代表移除所有默认过滤器。
-=======
         // solve the bug of using @SPI's wrapper method to report a null pointer exception.
         TreeMap<Class, T> activateExtensionsMap = new TreeMap<>(ActivateComparator.COMPARATOR);
         Set<String> loadedNames = new HashSet<>();
         Set<String> names = CollectionUtils.ofSet(values);
->>>>>>> b194bb0e
         if (!names.contains(REMOVE_VALUE_PREFIX + DEFAULT_KEY)) {
             getExtensionClasses();
             for (Map.Entry<String, Object> entry : cachedActivates.entrySet()) {
@@ -400,7 +291,6 @@
                 } else {
                     continue;
                 }
-                // 2 匹配分组、判断拓展实现类key是否包含在url参数中、是否被移除、判断Activate对应的value是否匹配url中的key、value
                 if (isMatchGroup(group, activateGroup)
                         && !names.contains(name)
                         && !names.contains(REMOVE_VALUE_PREFIX + name)
@@ -410,16 +300,10 @@
                     loadedNames.add(name);
                 }
             }
-<<<<<<< HEAD
-            // 3 排序 根据Activate注解定义的顺序来排序
-            activateExtensions.sort(ActivateComparator.COMPARATOR);
-=======
             if (!activateExtensionsMap.isEmpty()) {
                 activateExtensions.addAll(activateExtensionsMap.values());
             }
->>>>>>> b194bb0e
-        }
-        // 4 获取所有url中参数值所对应的所有拓展实现（没有Activate标注的）
+        }
         List<T> loadedExtensions = new ArrayList<>();
         for (String name : names) {
             if (!name.startsWith(REMOVE_VALUE_PREFIX)
@@ -435,15 +319,10 @@
                     }
                     loadedNames.add(name);
                 } else {
-<<<<<<< HEAD
-                    // 获得拓展对象
-                    loadedExtensions.add(getExtension(name));
-=======
                     // If getExtension(name) exists, getExtensionClass(name) must exist, so there is no null pointer processing here.
                     String simpleName = getExtensionClass(name).getSimpleName();
                     logger.warn("Catch duplicated filter, ExtensionLoader will ignore one of them. Please check. Filter Name: " + name +
                             ". Ignored Class Name: " + simpleName);
->>>>>>> b194bb0e
                 }
             }
         }
@@ -543,12 +422,6 @@
      * Find the extension with the given name. If the specified name is not found, then {@link IllegalStateException}
      * will be thrown.
      */
-    /**
-     * 返回指定名字的扩展对象。如果指定名字的扩展不存在，则抛异常 {@link IllegalStateException}.
-     *
-     * @param name 拓展名
-     * @return 拓展对象
-     */
     @SuppressWarnings("unchecked")
     public T getExtension(String name) {
         return getExtension(name, true);
@@ -559,19 +432,15 @@
             throw new IllegalArgumentException("Extension name == null");
         }
         if ("true".equals(name)) {
-            // 查找 默认的 拓展对象
             return getDefaultExtension();
         }
-        // 从 缓存中 获得对应的拓展对象
         final Holder<Object> holder = getOrCreateHolder(name);
         Object instance = holder.get();
         if (instance == null) {
             synchronized (holder) {
                 instance = holder.get();
-                // 从 缓存中 未获取到，进行创建缓存对象。
                 if (instance == null) {
                     instance = createExtension(name, wrap);
-                    // 设置创建对象到缓存中
                     holder.set(instance);
                 }
             }
@@ -729,7 +598,6 @@
 
     @SuppressWarnings("unchecked")
     public T getAdaptiveExtension() {
-        // 从缓存中，获得自适应拓展对象
         Object instance = cachedAdaptiveInstance.get();
         if (instance == null) {
             if (createAdaptiveInstanceError != null) {
@@ -742,7 +610,6 @@
                 instance = cachedAdaptiveInstance.get();
                 if (instance == null) {
                     try {
-                        // 创建自适应拓展对象
                         instance = createAdaptiveExtension();
                         cachedAdaptiveInstance.set(instance);
                     } catch (Throwable t) {
@@ -782,30 +649,21 @@
 
     @SuppressWarnings("unchecked")
     private T createExtension(String name, boolean wrap) {
-        // 获得拓展名对应的拓展实现类
         Class<?> clazz = getExtensionClasses().get(name);
         if (clazz == null || unacceptableExceptions.contains(name)) {
             throw findException(name);
         }
         try {
-            // 从缓存中，获得拓展对象。
             T instance = (T) EXTENSION_INSTANCES.get(clazz);
             if (instance == null) {
-<<<<<<< HEAD
-                // 当缓存不存在时，创建拓展对象，并添加到缓存中。
-                EXTENSION_INSTANCES.putIfAbsent(clazz, clazz.newInstance());
-=======
                 EXTENSION_INSTANCES.putIfAbsent(clazz, clazz.getDeclaredConstructor().newInstance());
->>>>>>> b194bb0e
                 instance = (T) EXTENSION_INSTANCES.get(clazz);
             }
-            // 注入依赖的属性
             injectExtension(instance);
 
 
             if (wrap) {
 
-                // 创建 Wrapper 拓展对象
                 List<Class<?>> wrapperClassesList = new ArrayList<>();
                 if (cachedWrapperClasses != null) {
                     wrapperClassesList.addAll(cachedWrapperClasses);
@@ -853,19 +711,15 @@
                 if (method.getAnnotation(DisableInject.class) != null) {
                     continue;
                 }
-                // 获得属性的类型
                 Class<?> pt = method.getParameterTypes()[0];
                 if (ReflectUtils.isPrimitives(pt)) {
                     continue;
                 }
 
                 try {
-                    // 获得属性
                     String property = getSetterProperty(method);
-                    // 获得属性值
                     Object object = objectFactory.getExtension(pt, property);
                     if (object != null) {
-                        // 设置属性值
                         method.invoke(instance, object);
                     }
                 } catch (Exception e) {
@@ -921,21 +775,13 @@
         return getExtensionClasses().get(name);
     }
 
-    /**
-     * 获得拓展实现类数组
-     *
-     * @return 拓展实现类数组
-     */
     private Map<String, Class<?>> getExtensionClasses() {
-        // 从缓存中，获得拓展实现类数组
         Map<String, Class<?>> classes = cachedClasses.get();
         if (classes == null) {
             synchronized (cachedClasses) {
                 classes = cachedClasses.get();
                 if (classes == null) {
-                    // 从配置文件中，加载拓展实现类数组
                     classes = loadExtensionClasses();
-                    // 设置到缓存中
                     cachedClasses.set(classes);
                 }
             }
@@ -945,12 +791,6 @@
 
     /**
      * synchronized in getExtensionClasses
-     */
-    /**
-     * 加载拓展实现类数组
-     *
-     * 无需声明 synchronized ，因为唯一调用该方法的 {@link #getExtensionClasses()} 已经声明。
-     * @return 拓展实现类数组
      */
     private Map<String, Class<?>> loadExtensionClasses() {
         cacheDefaultExtensionName();
@@ -958,16 +798,10 @@
         Map<String, Class<?>> extensionClasses = new HashMap<>();
 
         for (LoadingStrategy strategy : strategies) {
-<<<<<<< HEAD
-            // 从配置文件中，加载拓展实现类数组
-            loadDirectory(extensionClasses, strategy.directory(), type.getName(), strategy.preferExtensionClassLoader(), strategy.overridden(), strategy.excludedPackages());
-            loadDirectory(extensionClasses, strategy.directory(), type.getName().replace("org.apache", "com.alibaba"), strategy.preferExtensionClassLoader(), strategy.overridden(), strategy.excludedPackages());
-=======
             loadDirectory(extensionClasses, strategy.directory(), type.getName(), strategy.preferExtensionClassLoader(),
                     strategy.overridden(), strategy.excludedPackages());
             loadDirectory(extensionClasses, strategy.directory(), type.getName().replace("org.apache", "com.alibaba"),
                     strategy.preferExtensionClassLoader(), strategy.overridden(), strategy.excludedPackages());
->>>>>>> b194bb0e
         }
 
         return extensionClasses;
@@ -977,13 +811,11 @@
      * extract and cache default extension name if exists
      */
     private void cacheDefaultExtensionName() {
-        // 通过 @SPI 注解，获得默认的拓展实现类名
         final SPI defaultAnnotation = type.getAnnotation(SPI.class);
         if (defaultAnnotation == null) {
             return;
         }
 
-        // 获取默认的实现key
         String value = defaultAnnotation.value();
         if ((value = value.trim()).length() > 0) {
             String[] names = NAME_SEPARATOR.split(value);
@@ -1001,16 +833,13 @@
         loadDirectory(extensionClasses, dir, type, false, false);
     }
 
-    // 从一个配置文件中，加载拓展实现类数组。
     private void loadDirectory(Map<String, Class<?>> extensionClasses, String dir, String type,
                                boolean extensionLoaderClassLoaderFirst, boolean overridden, String... excludedPackages) {
-        // 完整的文件名
         String fileName = dir + type;
         try {
             Enumeration<java.net.URL> urls = null;
             ClassLoader classLoader = findClassLoader();
 
-            // 获得文件名对应的所有文件数组
             // try to load from ExtensionLoader's ClassLoader first
             if (extensionLoaderClassLoaderFirst) {
                 ClassLoader extensionLoaderClassLoader = ExtensionLoader.class.getClassLoader();
@@ -1046,7 +875,7 @@
                 String line;
                 String clazz = null;
                 while ((line = reader.readLine()) != null) {
-                    final int ci = line.indexOf('#');// 跳过 '#'
+                    final int ci = line.indexOf('#');
                     if (ci >= 0) {
                         line = line.substring(0, ci);
                     }
@@ -1056,15 +885,10 @@
                             String name = null;
                             int i = line.indexOf('=');
                             if (i > 0) {
-<<<<<<< HEAD
-                                name = line.substring(0, i).trim(); // key
-                                line = line.substring(i + 1).trim(); // value
-=======
                                 name = line.substring(0, i).trim();
                                 clazz = line.substring(i + 1).trim();
                             } else {
                                 clazz = line;
->>>>>>> b194bb0e
                             }
                             if (StringUtils.isNotEmpty(clazz) && !isExcluded(clazz, excludedPackages)) {
                                 loadClass(extensionClasses, resourceURL, Class.forName(clazz, true, classLoader), name, overridden);
@@ -1097,19 +921,16 @@
 
     private void loadClass(Map<String, Class<?>> extensionClasses, java.net.URL resourceURL, Class<?> clazz, String name,
                            boolean overridden) throws NoSuchMethodException {
-        if (!type.isAssignableFrom(clazz)) { // 判断是否为type 的实现
+        if (!type.isAssignableFrom(clazz)) {
             throw new IllegalStateException("Error occurred when loading extension class (interface: " +
                     type + ", class line: " + clazz.getName() + "), class "
                     + clazz.getName() + " is not subtype of interface.");
         }
-        // 缓存自适应拓展对象的类到 `cachedAdaptiveClass`
         if (clazz.isAnnotationPresent(Adaptive.class)) {
             cacheAdaptiveClass(clazz, overridden);
-        // 缓存拓展 Wrapper 实现类到 `cachedWrapperClasses`
         } else if (isWrapperClass(clazz)) {
             cacheWrapperClass(clazz);
         } else {
-            // 缓存拓展实现类到 `extensionClasses`
             clazz.getConstructor();
             if (StringUtils.isEmpty(name)) {
                 name = findAnnotationName(clazz);
@@ -1119,15 +940,11 @@
                 }
             }
 
-            // 获得拓展名，可以是数组，有多个拓展名
             String[] names = NAME_SEPARATOR.split(name);
             if (ArrayUtils.isNotEmpty(names)) {
-                // 缓存 @Activate 到 `cachedActivates`
                 cacheActivateClass(clazz, names[0]);
                 for (String n : names) {
-                    // 缓存到 `cachedNames`
                     cacheName(clazz, n);
-                    // 缓存拓展实现类到 `extensionClasses`
                     saveInExtensionClass(extensionClasses, clazz, n, overridden);
                 }
             }
@@ -1225,7 +1042,6 @@
             return extension.value();
         }
 
-        // 未配置拓展名，自动生成。例如，DemoFilter 为 demo 。主要用于兼容 Java SPI 的配置。
         String name = clazz.getSimpleName();
         if (name.endsWith(type.getSimpleName())) {
             name = name.substring(0, name.length() - type.getSimpleName().length());
@@ -1242,35 +1058,19 @@
         }
     }
 
-    /**
-    * @return 自适应拓展类
-    */
     private Class<?> getAdaptiveExtensionClass() {
         getExtensionClasses();
         if (cachedAdaptiveClass != null) {
             return cachedAdaptiveClass;
         }
-        // 自动生成自适应拓展的代码实现，并编译后返回该类
         return cachedAdaptiveClass = createAdaptiveExtensionClass();
     }
 
-    /**
-     * 自动生成自适应拓展的代码实现，并编译后返回该类。
-     *
-     * @return 类
-     */
     private Class<?> createAdaptiveExtensionClass() {
-        // 1 自动生成自适应拓展的代码实现的字符串
         String code = new AdaptiveClassCodeGenerator(type, cachedDefaultName).generate();
-        // 2 查找类加载器
         ClassLoader classLoader = findClassLoader();
-<<<<<<< HEAD
-        // 3 调用Compiler进行代码生成类的编译加载
-        org.apache.dubbo.common.compiler.Compiler compiler = ExtensionLoader.getExtensionLoader(org.apache.dubbo.common.compiler.Compiler.class).getAdaptiveExtension();
-=======
         org.apache.dubbo.common.compiler.Compiler compiler =
                 ExtensionLoader.getExtensionLoader(org.apache.dubbo.common.compiler.Compiler.class).getAdaptiveExtension();
->>>>>>> b194bb0e
         return compiler.compile(code, classLoader);
     }
 
