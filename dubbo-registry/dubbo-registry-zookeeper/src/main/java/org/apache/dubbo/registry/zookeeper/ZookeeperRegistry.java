/*
 * Licensed to the Apache Software Foundation (ASF) under one or more
 * contributor license agreements.  See the NOTICE file distributed with
 * this work for additional information regarding copyright ownership.
 * The ASF licenses this file to You under the Apache License, Version 2.0
 * (the "License"); you may not use this file except in compliance with
 * the License.  You may obtain a copy of the License at
 *
 *     http://www.apache.org/licenses/LICENSE-2.0
 *
 * Unless required by applicable law or agreed to in writing, software
 * distributed under the License is distributed on an "AS IS" BASIS,
 * WITHOUT WARRANTIES OR CONDITIONS OF ANY KIND, either express or implied.
 * See the License for the specific language governing permissions and
 * limitations under the License.
 */
package org.apache.dubbo.registry.zookeeper;

import org.apache.dubbo.common.URL;
import org.apache.dubbo.common.URLBuilder;
import org.apache.dubbo.common.URLStrParser;
import org.apache.dubbo.common.utils.CollectionUtils;
import org.apache.dubbo.common.utils.ConcurrentHashSet;
import org.apache.dubbo.common.utils.UrlUtils;
import org.apache.dubbo.registry.NotifyListener;
import org.apache.dubbo.registry.support.FailbackRegistry;
import org.apache.dubbo.remoting.Constants;
import org.apache.dubbo.remoting.zookeeper.ChildListener;
import org.apache.dubbo.remoting.zookeeper.StateListener;
import org.apache.dubbo.remoting.zookeeper.ZookeeperClient;
import org.apache.dubbo.remoting.zookeeper.ZookeeperTransporter;
import org.apache.dubbo.rpc.RpcException;

import java.util.ArrayList;
import java.util.HashMap;
import java.util.List;
import java.util.Map;
import java.util.Set;
import java.util.concurrent.ConcurrentHashMap;
import java.util.concurrent.ConcurrentMap;
import java.util.concurrent.CountDownLatch;

import static org.apache.dubbo.common.constants.CommonConstants.ANY_VALUE;
import static org.apache.dubbo.common.constants.CommonConstants.GROUP_KEY;
import static org.apache.dubbo.common.constants.CommonConstants.INTERFACE_KEY;
import static org.apache.dubbo.common.constants.CommonConstants.PATH_SEPARATOR;
import static org.apache.dubbo.common.constants.CommonConstants.PROTOCOL_SEPARATOR_ENCODED;
import static org.apache.dubbo.common.constants.RegistryConstants.CATEGORY_KEY;
import static org.apache.dubbo.common.constants.RegistryConstants.CONFIGURATORS_CATEGORY;
import static org.apache.dubbo.common.constants.RegistryConstants.CONSUMERS_CATEGORY;
import static org.apache.dubbo.common.constants.RegistryConstants.DEFAULT_CATEGORY;
import static org.apache.dubbo.common.constants.RegistryConstants.DYNAMIC_KEY;
import static org.apache.dubbo.common.constants.RegistryConstants.EMPTY_PROTOCOL;
import static org.apache.dubbo.common.constants.RegistryConstants.PROVIDERS_CATEGORY;
import static org.apache.dubbo.common.constants.RegistryConstants.ROUTERS_CATEGORY;

/**
 * ZookeeperRegistry
 */
public class ZookeeperRegistry extends FailbackRegistry {

<<<<<<< HEAD
    private final static Logger logger = LoggerFactory.getLogger(ZookeeperRegistry.class);

    /**
     * 默认 Zookeeper 根节点
     */
    private final static String DEFAULT_ROOT = "dubbo";
=======
    private static final String DEFAULT_ROOT = "dubbo";
>>>>>>> b194bb0e

    /**
     * Zookeeper 根节点
     */
    private final String root;

    /**
     * Service 接口全名集合
     */
    private final Set<String> anyServices = new ConcurrentHashSet<>();

    /**
     * 监听器集合
     */
    private final ConcurrentMap<URL, ConcurrentMap<NotifyListener, ChildListener>> zkListeners = new ConcurrentHashMap<>();

    /**
     * Zookeeper 客户端
     */
    private final ZookeeperClient zkClient;

    public ZookeeperRegistry(URL url, ZookeeperTransporter zookeeperTransporter) {
        super(url);
        if (url.isAnyHost()) {
            throw new IllegalStateException("registry address == null");
        }
        // 获得 Zookeeper 根节点
        String group = url.getParameter(GROUP_KEY, DEFAULT_ROOT);
        if (!group.startsWith(PATH_SEPARATOR)) {
            group = PATH_SEPARATOR + group;
        }
        this.root = group;
        // 创建 Zookeeper Client
        zkClient = zookeeperTransporter.connect(url);
        // 添加 StateListener 对象。该监听器，在重连时，调用恢复方法。
        zkClient.addStateListener((state) -> {
            if (state == StateListener.RECONNECTED) {
                logger.warn("Trying to fetch the latest urls, in case there're provider changes during connection loss.\n" +
                        " Since ephemeral ZNode will not get deleted for a connection lose, " +
                        "there's no need to re-register url of this instance.");
                ZookeeperRegistry.this.fetchLatestAddresses();
            } else if (state == StateListener.NEW_SESSION_CREATED) {
                logger.warn("Trying to re-register urls and re-subscribe listeners of this instance to registry...");
                try {
                    ZookeeperRegistry.this.recover();
                } catch (Exception e) {
                    logger.error(e.getMessage(), e);
                }
            } else if (state == StateListener.SESSION_LOST) {
                logger.warn("Url of this instance will be deleted from registry soon. " +
                        "Dubbo client will try to re-register once a new session is created.");
            } else if (state == StateListener.SUSPENDED) {

            } else if (state == StateListener.CONNECTED) {

            }
        });
    }

    @Override
    public boolean isAvailable() {
        return zkClient.isConnected();
    }

    @Override
    public void destroy() {
        // 调用父方法，取消注册和订阅
        super.destroy();
        try {
            // 关闭 Zookeeper 客户端连接
            zkClient.close();
        } catch (Exception e) {
            logger.warn("Failed to close zookeeper client " + getUrl() + ", cause: " + e.getMessage(), e);
        }
    }

    @Override
    public void doRegister(URL url) {
        try {
            zkClient.create(toUrlPath(url), url.getParameter(DYNAMIC_KEY, true));
        } catch (Throwable e) {
            throw new RpcException("Failed to register " + url + " to zookeeper " + getUrl() + ", cause: " + e.getMessage(), e);
        }
    }

    @Override
    public void doUnregister(URL url) {
        try {
            zkClient.delete(toUrlPath(url));
        } catch (Throwable e) {
            throw new RpcException("Failed to unregister " + url + " to zookeeper " + getUrl() + ", cause: " + e.getMessage(), e);
        }
    }

    @Override
    public void doSubscribe(final URL url, final NotifyListener listener) {
        try {
            // 处理所有 Service 层的发起订阅，例如监控中心的订阅
            if (ANY_VALUE.equals(url.getServiceInterface())) {
                String root = toRootPath();
                // 获得 url 对应的监听器集合
                ConcurrentMap<NotifyListener, ChildListener> listeners = zkListeners.computeIfAbsent(url, k -> new ConcurrentHashMap<>());
                // 获得 ChildListener 对象
                ChildListener zkListener = listeners.computeIfAbsent(listener, k -> (parentPath, currentChilds) -> {
                    for (String child : currentChilds) {
                        child = URL.decode(child);
                        // 新增 Service 接口全名时（即新增服务），发起该 Service 层的订阅
                        if (!anyServices.contains(child)) {
                            anyServices.add(child);
                            subscribe(url.setPath(child).addParameters(INTERFACE_KEY, child,
                                    Constants.CHECK_KEY, String.valueOf(false)), k);
                        }
                    }
                });
                // 创建 Service 节点。该节点为持久节点。
                zkClient.create(root, false);
                // 向 Zookeeper ，Service 节点，发起订阅
                List<String> services = zkClient.addChildListener(root, zkListener);
                // 首次全量数据获取完成时，循环 Service 接口全名数组，发起该 Service 层的订阅
                if (CollectionUtils.isNotEmpty(services)) {
                    for (String service : services) {
                        service = URL.decode(service);
                        anyServices.add(service);
                        subscribe(url.setPath(service).addParameters(INTERFACE_KEY, service,
                                Constants.CHECK_KEY, String.valueOf(false)), listener);
                    }
                }
            // 处理指定 Service 层的发起订阅，例如服务消费者的订阅
            } else {
<<<<<<< HEAD
                // 子节点数据数组(Service 层下的所有 URL)
=======
                CountDownLatch latch = new CountDownLatch(1);
>>>>>>> b194bb0e
                List<URL> urls = new ArrayList<>();
                // 循环分类数组
                for (String path : toCategoriesPath(url)) {
                    // 获得 url 对应的监听器集合
                    ConcurrentMap<NotifyListener, ChildListener> listeners = zkListeners.computeIfAbsent(url, k -> new ConcurrentHashMap<>());
<<<<<<< HEAD
                    // 获得 ChildListener 对象
                    ChildListener zkListener = listeners.computeIfAbsent(listener,// 不存在 ChildListener 对象，进行创建 ChildListener 对象
                            // 变更时，调用 `#notify(...)` 方法，回调 NotifyListener
                            k -> (parentPath, currentChilds) -> ZookeeperRegistry.this.notify(url, k, toUrlsWithEmpty(url, parentPath, currentChilds)));
                    // 创建 Type 节点。该节点为持久节点。
=======
                    ChildListener zkListener = listeners.computeIfAbsent(listener, k -> new RegistryChildListenerImpl(url, k, latch));
                    if (zkListener instanceof RegistryChildListenerImpl) {
                        ((RegistryChildListenerImpl) zkListener).setLatch(latch);
                    }
>>>>>>> b194bb0e
                    zkClient.create(path, false);
                    // 向 Zookeeper ，PATH 节点，发起订阅
                    List<String> children = zkClient.addChildListener(path, zkListener);
                    // 添加到 `urls` 中
                    if (children != null) {
                        urls.addAll(toUrlsWithEmpty(url, path, children));
                    }
                }
                // 首次全量数据获取完成时，调用 `#notify(...)` 方法，回调 NotifyListener
                notify(url, listener, urls);
                // tells the listener to run only after the sync notification of main thread finishes.
                latch.countDown();
            }
        } catch (Throwable e) {
            throw new RpcException("Failed to subscribe " + url + " to zookeeper " + getUrl() + ", cause: " + e.getMessage(), e);
        }
    }

    @Override
    public void doUnsubscribe(URL url, NotifyListener listener) {
        ConcurrentMap<NotifyListener, ChildListener> listeners = zkListeners.get(url);
        if (listeners != null) {
            ChildListener zkListener = listeners.remove(listener);
            if (zkListener != null) {
                if (ANY_VALUE.equals(url.getServiceInterface())) {
                    String root = toRootPath();
                    // 向 Zookeeper ，移除订阅
                    zkClient.removeChildListener(root, zkListener);
                } else {
                    for (String path : toCategoriesPath(url)) {
                        // 向 Zookeeper ，移除订阅
                        zkClient.removeChildListener(path, zkListener);
                    }
                }
            }

            if(listeners.isEmpty()){
                zkListeners.remove(url);
            }
        }
    }

    /**
     * 查询符合条件的已注册数据，与订阅的推模式相对应，这里为拉模式，只返回一次结果。
     *
     * @param url 查询条件，不允许为空，如：consumer://10.20.153.10/com.alibaba.foo.BarService?version=1.0.0&application=kylin
     * @return 已注册信息列表，可能为空，含义同{@link com.alibaba.dubbo.registry.NotifyListener#notify(List<URL>)}的参数。
     * @see com.alibaba.dubbo.registry.NotifyListener#notify(List)
     */
    @Override
    public List<URL> lookup(URL url) {
        if (url == null) {
            throw new IllegalArgumentException("lookup url == null");
        }
        try {
            // 循环分类数组，获得所有的 URL 数组
            List<String> providers = new ArrayList<>();
            for (String path : toCategoriesPath(url)) {
                List<String> children = zkClient.getChildren(path);
                if (children != null) {
                    providers.addAll(children);
                }
            }
            // 匹配
            return toUrlsWithoutEmpty(url, providers);
        } catch (Throwable e) {
            throw new RpcException("Failed to lookup " + url + " from zookeeper " + getUrl() + ", cause: " + e.getMessage(), e);
        }
    }

    private String toRootDir() {
        if (root.equals(PATH_SEPARATOR)) {
            return root;
        }
        return root + PATH_SEPARATOR;
    }

    private String toRootPath() {
        return root;
    }

    /**
     * 获得服务路径
     *
     * Root + service
     *
     * @param url URL
     * @return 服务路径
     */
    private String toServicePath(URL url) {
        String name = url.getServiceInterface();
        if (ANY_VALUE.equals(name)) {
            return toRootPath();
        }
        return toRootDir() + URL.encode(name);
    }

    /**
     * 获得分类路径
     *
     * Root + Service + Type
     *
     * @param url URL
     * @return 分类路径
     */
    private String[] toCategoriesPath(URL url) {
        // 获得分类数组
        String[] categories;
        if (ANY_VALUE.equals(url.getParameter(CATEGORY_KEY))) {
            categories = new String[]{PROVIDERS_CATEGORY, CONSUMERS_CATEGORY, ROUTERS_CATEGORY, CONFIGURATORS_CATEGORY};
        } else {
            categories = url.getParameter(CATEGORY_KEY, new String[]{DEFAULT_CATEGORY});
        }
        // 获得分类路径数组
        String[] paths = new String[categories.length];
        for (int i = 0; i < categories.length; i++) {
                paths[i] = toServicePath(url) + PATH_SEPARATOR + categories[i];
        }
        return paths;
    }

    private String toCategoryPath(URL url) {
        // root + service + type
        return toServicePath(url) + PATH_SEPARATOR + url.getParameter(CATEGORY_KEY, DEFAULT_CATEGORY);
    }

    /**
     * 获得 URL 的路径
     *
     * Root + Service + Type + URL
     *
     * 被 {@link #doRegister(URL)} 和 {@link #doUnregister(URL)} 调用
     *
     * @param url URL
     * @return 路径
     */
    private String toUrlPath(URL url) {
        return toCategoryPath(url) + PATH_SEPARATOR + URL.encode(url.toFullString());
    }

    /**
     * 获得 providers 中，和 consumer 匹配的 URL 数组
     *
     * @param consumer 用于匹配 URL
     * @param providers 被匹配的 URL 的字符串
     * @return 匹配的 URL 数组
     */
    private List<URL> toUrlsWithoutEmpty(URL consumer, List<String> providers) {
        List<URL> urls = new ArrayList<>();
        if (CollectionUtils.isNotEmpty(providers)) {
            for (String provider : providers) {
                if (provider.contains(PROTOCOL_SEPARATOR_ENCODED)) {// 是 url
                    URL url = URLStrParser.parseEncodedStr(provider);// 将字符串转化成 URL
                    if (UrlUtils.isMatch(consumer, url)) { // 匹配
                        urls.add(url);
                    }
                }
            }
        }
        return urls;
    }

    /**
     * 获得 providers 中，和 consumer 匹配的 URL 数组
     *
     * 若不存在匹配，则创建 `empty://` 的 URL返回。通过这样的方式，可以处理类似服务提供者为空的情况。
     *
     * @param consumer 用于匹配 URL
     * @param path 被匹配的 URL 的字符串
     * @param providers 匹配的 URL 数组
     * @return 匹配的 URL 数组
     */
    private List<URL> toUrlsWithEmpty(URL consumer, String path, List<String> providers) {
        // 获得 providers 中，和 consumer 匹配的 URL 数组
        List<URL> urls = toUrlsWithoutEmpty(consumer, providers);
<<<<<<< HEAD
        // 若不存在匹配，则创建 `empty://` 的 URL返回
        if (urls == null || urls.isEmpty()) {
=======
        if (CollectionUtils.isEmpty(urls)) {
>>>>>>> b194bb0e
            int i = path.lastIndexOf(PATH_SEPARATOR);
            String category = i < 0 ? path : path.substring(i + 1);
            URL empty = URLBuilder.from(consumer)
                    .setProtocol(EMPTY_PROTOCOL)
                    .addParameter(CATEGORY_KEY, category)
                    .build();
            urls.add(empty);
        }
        return urls;
    }

    /**
     * When zookeeper connection recovered from a connection loss, it need to fetch the latest provider list.
     * re-register watcher is only a side effect and is not mandate.
     */
    private void fetchLatestAddresses() {
        // subscribe
        Map<URL, Set<NotifyListener>> recoverSubscribed = new HashMap<URL, Set<NotifyListener>>(getSubscribed());
        if (!recoverSubscribed.isEmpty()) {
            if (logger.isInfoEnabled()) {
                logger.info("Fetching the latest urls of " + recoverSubscribed.keySet());
            }
            for (Map.Entry<URL, Set<NotifyListener>> entry : recoverSubscribed.entrySet()) {
                URL url = entry.getKey();
                for (NotifyListener listener : entry.getValue()) {
                    removeFailedSubscribed(url, listener);
                    addFailedSubscribed(url, listener);
                }
            }
        }
    }

    private class RegistryChildListenerImpl implements ChildListener {

        private URL url;

        private NotifyListener listener;

        private volatile CountDownLatch latch;

        RegistryChildListenerImpl(URL url, NotifyListener listener, CountDownLatch latch) {
            this.url = url;
            this.listener = listener;
            this.latch = latch;
        }

        void setLatch(CountDownLatch latch) {
            this.latch = latch;
        }

        @Override
        public void childChanged(String path, List<String> children) {
            try {
                latch.await();
            } catch (InterruptedException e) {
                logger.warn("Zookeeper children listener thread was interrupted unexpectedly, may cause race condition with the main thread.");
            }
            ZookeeperRegistry.this.notify(url, listener, toUrlsWithEmpty(url, path, children));
        }
    }

}
<|MERGE_RESOLUTION|>--- conflicted
+++ resolved
@@ -1,465 +1,351 @@
-/*
- * Licensed to the Apache Software Foundation (ASF) under one or more
- * contributor license agreements.  See the NOTICE file distributed with
- * this work for additional information regarding copyright ownership.
- * The ASF licenses this file to You under the Apache License, Version 2.0
- * (the "License"); you may not use this file except in compliance with
- * the License.  You may obtain a copy of the License at
- *
- *     http://www.apache.org/licenses/LICENSE-2.0
- *
- * Unless required by applicable law or agreed to in writing, software
- * distributed under the License is distributed on an "AS IS" BASIS,
- * WITHOUT WARRANTIES OR CONDITIONS OF ANY KIND, either express or implied.
- * See the License for the specific language governing permissions and
- * limitations under the License.
- */
-package org.apache.dubbo.registry.zookeeper;
-
-import org.apache.dubbo.common.URL;
-import org.apache.dubbo.common.URLBuilder;
-import org.apache.dubbo.common.URLStrParser;
-import org.apache.dubbo.common.utils.CollectionUtils;
-import org.apache.dubbo.common.utils.ConcurrentHashSet;
-import org.apache.dubbo.common.utils.UrlUtils;
-import org.apache.dubbo.registry.NotifyListener;
-import org.apache.dubbo.registry.support.FailbackRegistry;
-import org.apache.dubbo.remoting.Constants;
-import org.apache.dubbo.remoting.zookeeper.ChildListener;
-import org.apache.dubbo.remoting.zookeeper.StateListener;
-import org.apache.dubbo.remoting.zookeeper.ZookeeperClient;
-import org.apache.dubbo.remoting.zookeeper.ZookeeperTransporter;
-import org.apache.dubbo.rpc.RpcException;
-
-import java.util.ArrayList;
-import java.util.HashMap;
-import java.util.List;
-import java.util.Map;
-import java.util.Set;
-import java.util.concurrent.ConcurrentHashMap;
-import java.util.concurrent.ConcurrentMap;
-import java.util.concurrent.CountDownLatch;
-
-import static org.apache.dubbo.common.constants.CommonConstants.ANY_VALUE;
-import static org.apache.dubbo.common.constants.CommonConstants.GROUP_KEY;
-import static org.apache.dubbo.common.constants.CommonConstants.INTERFACE_KEY;
-import static org.apache.dubbo.common.constants.CommonConstants.PATH_SEPARATOR;
-import static org.apache.dubbo.common.constants.CommonConstants.PROTOCOL_SEPARATOR_ENCODED;
-import static org.apache.dubbo.common.constants.RegistryConstants.CATEGORY_KEY;
-import static org.apache.dubbo.common.constants.RegistryConstants.CONFIGURATORS_CATEGORY;
-import static org.apache.dubbo.common.constants.RegistryConstants.CONSUMERS_CATEGORY;
-import static org.apache.dubbo.common.constants.RegistryConstants.DEFAULT_CATEGORY;
-import static org.apache.dubbo.common.constants.RegistryConstants.DYNAMIC_KEY;
-import static org.apache.dubbo.common.constants.RegistryConstants.EMPTY_PROTOCOL;
-import static org.apache.dubbo.common.constants.RegistryConstants.PROVIDERS_CATEGORY;
-import static org.apache.dubbo.common.constants.RegistryConstants.ROUTERS_CATEGORY;
-
-/**
- * ZookeeperRegistry
- */
-public class ZookeeperRegistry extends FailbackRegistry {
-
-<<<<<<< HEAD
-    private final static Logger logger = LoggerFactory.getLogger(ZookeeperRegistry.class);
-
-    /**
-     * 默认 Zookeeper 根节点
-     */
-    private final static String DEFAULT_ROOT = "dubbo";
-=======
-    private static final String DEFAULT_ROOT = "dubbo";
->>>>>>> b194bb0e
-
-    /**
-     * Zookeeper 根节点
-     */
-    private final String root;
-
-    /**
-     * Service 接口全名集合
-     */
-    private final Set<String> anyServices = new ConcurrentHashSet<>();
-
-    /**
-     * 监听器集合
-     */
-    private final ConcurrentMap<URL, ConcurrentMap<NotifyListener, ChildListener>> zkListeners = new ConcurrentHashMap<>();
-
-    /**
-     * Zookeeper 客户端
-     */
-    private final ZookeeperClient zkClient;
-
-    public ZookeeperRegistry(URL url, ZookeeperTransporter zookeeperTransporter) {
-        super(url);
-        if (url.isAnyHost()) {
-            throw new IllegalStateException("registry address == null");
-        }
-        // 获得 Zookeeper 根节点
-        String group = url.getParameter(GROUP_KEY, DEFAULT_ROOT);
-        if (!group.startsWith(PATH_SEPARATOR)) {
-            group = PATH_SEPARATOR + group;
-        }
-        this.root = group;
-        // 创建 Zookeeper Client
-        zkClient = zookeeperTransporter.connect(url);
-        // 添加 StateListener 对象。该监听器，在重连时，调用恢复方法。
-        zkClient.addStateListener((state) -> {
-            if (state == StateListener.RECONNECTED) {
-                logger.warn("Trying to fetch the latest urls, in case there're provider changes during connection loss.\n" +
-                        " Since ephemeral ZNode will not get deleted for a connection lose, " +
-                        "there's no need to re-register url of this instance.");
-                ZookeeperRegistry.this.fetchLatestAddresses();
-            } else if (state == StateListener.NEW_SESSION_CREATED) {
-                logger.warn("Trying to re-register urls and re-subscribe listeners of this instance to registry...");
-                try {
-                    ZookeeperRegistry.this.recover();
-                } catch (Exception e) {
-                    logger.error(e.getMessage(), e);
-                }
-            } else if (state == StateListener.SESSION_LOST) {
-                logger.warn("Url of this instance will be deleted from registry soon. " +
-                        "Dubbo client will try to re-register once a new session is created.");
-            } else if (state == StateListener.SUSPENDED) {
-
-            } else if (state == StateListener.CONNECTED) {
-
-            }
-        });
-    }
-
-    @Override
-    public boolean isAvailable() {
-        return zkClient.isConnected();
-    }
-
-    @Override
-    public void destroy() {
-        // 调用父方法，取消注册和订阅
-        super.destroy();
-        try {
-            // 关闭 Zookeeper 客户端连接
-            zkClient.close();
-        } catch (Exception e) {
-            logger.warn("Failed to close zookeeper client " + getUrl() + ", cause: " + e.getMessage(), e);
-        }
-    }
-
-    @Override
-    public void doRegister(URL url) {
-        try {
-            zkClient.create(toUrlPath(url), url.getParameter(DYNAMIC_KEY, true));
-        } catch (Throwable e) {
-            throw new RpcException("Failed to register " + url + " to zookeeper " + getUrl() + ", cause: " + e.getMessage(), e);
-        }
-    }
-
-    @Override
-    public void doUnregister(URL url) {
-        try {
-            zkClient.delete(toUrlPath(url));
-        } catch (Throwable e) {
-            throw new RpcException("Failed to unregister " + url + " to zookeeper " + getUrl() + ", cause: " + e.getMessage(), e);
-        }
-    }
-
-    @Override
-    public void doSubscribe(final URL url, final NotifyListener listener) {
-        try {
-            // 处理所有 Service 层的发起订阅，例如监控中心的订阅
-            if (ANY_VALUE.equals(url.getServiceInterface())) {
-                String root = toRootPath();
-                // 获得 url 对应的监听器集合
-                ConcurrentMap<NotifyListener, ChildListener> listeners = zkListeners.computeIfAbsent(url, k -> new ConcurrentHashMap<>());
-                // 获得 ChildListener 对象
-                ChildListener zkListener = listeners.computeIfAbsent(listener, k -> (parentPath, currentChilds) -> {
-                    for (String child : currentChilds) {
-                        child = URL.decode(child);
-                        // 新增 Service 接口全名时（即新增服务），发起该 Service 层的订阅
-                        if (!anyServices.contains(child)) {
-                            anyServices.add(child);
-                            subscribe(url.setPath(child).addParameters(INTERFACE_KEY, child,
-                                    Constants.CHECK_KEY, String.valueOf(false)), k);
-                        }
-                    }
-                });
-                // 创建 Service 节点。该节点为持久节点。
-                zkClient.create(root, false);
-                // 向 Zookeeper ，Service 节点，发起订阅
-                List<String> services = zkClient.addChildListener(root, zkListener);
-                // 首次全量数据获取完成时，循环 Service 接口全名数组，发起该 Service 层的订阅
-                if (CollectionUtils.isNotEmpty(services)) {
-                    for (String service : services) {
-                        service = URL.decode(service);
-                        anyServices.add(service);
-                        subscribe(url.setPath(service).addParameters(INTERFACE_KEY, service,
-                                Constants.CHECK_KEY, String.valueOf(false)), listener);
-                    }
-                }
-            // 处理指定 Service 层的发起订阅，例如服务消费者的订阅
-            } else {
-<<<<<<< HEAD
-                // 子节点数据数组(Service 层下的所有 URL)
-=======
-                CountDownLatch latch = new CountDownLatch(1);
->>>>>>> b194bb0e
-                List<URL> urls = new ArrayList<>();
-                // 循环分类数组
-                for (String path : toCategoriesPath(url)) {
-                    // 获得 url 对应的监听器集合
-                    ConcurrentMap<NotifyListener, ChildListener> listeners = zkListeners.computeIfAbsent(url, k -> new ConcurrentHashMap<>());
-<<<<<<< HEAD
-                    // 获得 ChildListener 对象
-                    ChildListener zkListener = listeners.computeIfAbsent(listener,// 不存在 ChildListener 对象，进行创建 ChildListener 对象
-                            // 变更时，调用 `#notify(...)` 方法，回调 NotifyListener
-                            k -> (parentPath, currentChilds) -> ZookeeperRegistry.this.notify(url, k, toUrlsWithEmpty(url, parentPath, currentChilds)));
-                    // 创建 Type 节点。该节点为持久节点。
-=======
-                    ChildListener zkListener = listeners.computeIfAbsent(listener, k -> new RegistryChildListenerImpl(url, k, latch));
-                    if (zkListener instanceof RegistryChildListenerImpl) {
-                        ((RegistryChildListenerImpl) zkListener).setLatch(latch);
-                    }
->>>>>>> b194bb0e
-                    zkClient.create(path, false);
-                    // 向 Zookeeper ，PATH 节点，发起订阅
-                    List<String> children = zkClient.addChildListener(path, zkListener);
-                    // 添加到 `urls` 中
-                    if (children != null) {
-                        urls.addAll(toUrlsWithEmpty(url, path, children));
-                    }
-                }
-                // 首次全量数据获取完成时，调用 `#notify(...)` 方法，回调 NotifyListener
-                notify(url, listener, urls);
-                // tells the listener to run only after the sync notification of main thread finishes.
-                latch.countDown();
-            }
-        } catch (Throwable e) {
-            throw new RpcException("Failed to subscribe " + url + " to zookeeper " + getUrl() + ", cause: " + e.getMessage(), e);
-        }
-    }
-
-    @Override
-    public void doUnsubscribe(URL url, NotifyListener listener) {
-        ConcurrentMap<NotifyListener, ChildListener> listeners = zkListeners.get(url);
-        if (listeners != null) {
-            ChildListener zkListener = listeners.remove(listener);
-            if (zkListener != null) {
-                if (ANY_VALUE.equals(url.getServiceInterface())) {
-                    String root = toRootPath();
-                    // 向 Zookeeper ，移除订阅
-                    zkClient.removeChildListener(root, zkListener);
-                } else {
-                    for (String path : toCategoriesPath(url)) {
-                        // 向 Zookeeper ，移除订阅
-                        zkClient.removeChildListener(path, zkListener);
-                    }
-                }
-            }
-
-            if(listeners.isEmpty()){
-                zkListeners.remove(url);
-            }
-        }
-    }
-
-    /**
-     * 查询符合条件的已注册数据，与订阅的推模式相对应，这里为拉模式，只返回一次结果。
-     *
-     * @param url 查询条件，不允许为空，如：consumer://10.20.153.10/com.alibaba.foo.BarService?version=1.0.0&application=kylin
-     * @return 已注册信息列表，可能为空，含义同{@link com.alibaba.dubbo.registry.NotifyListener#notify(List<URL>)}的参数。
-     * @see com.alibaba.dubbo.registry.NotifyListener#notify(List)
-     */
-    @Override
-    public List<URL> lookup(URL url) {
-        if (url == null) {
-            throw new IllegalArgumentException("lookup url == null");
-        }
-        try {
-            // 循环分类数组，获得所有的 URL 数组
-            List<String> providers = new ArrayList<>();
-            for (String path : toCategoriesPath(url)) {
-                List<String> children = zkClient.getChildren(path);
-                if (children != null) {
-                    providers.addAll(children);
-                }
-            }
-            // 匹配
-            return toUrlsWithoutEmpty(url, providers);
-        } catch (Throwable e) {
-            throw new RpcException("Failed to lookup " + url + " from zookeeper " + getUrl() + ", cause: " + e.getMessage(), e);
-        }
-    }
-
-    private String toRootDir() {
-        if (root.equals(PATH_SEPARATOR)) {
-            return root;
-        }
-        return root + PATH_SEPARATOR;
-    }
-
-    private String toRootPath() {
-        return root;
-    }
-
-    /**
-     * 获得服务路径
-     *
-     * Root + service
-     *
-     * @param url URL
-     * @return 服务路径
-     */
-    private String toServicePath(URL url) {
-        String name = url.getServiceInterface();
-        if (ANY_VALUE.equals(name)) {
-            return toRootPath();
-        }
-        return toRootDir() + URL.encode(name);
-    }
-
-    /**
-     * 获得分类路径
-     *
-     * Root + Service + Type
-     *
-     * @param url URL
-     * @return 分类路径
-     */
-    private String[] toCategoriesPath(URL url) {
-        // 获得分类数组
-        String[] categories;
-        if (ANY_VALUE.equals(url.getParameter(CATEGORY_KEY))) {
-            categories = new String[]{PROVIDERS_CATEGORY, CONSUMERS_CATEGORY, ROUTERS_CATEGORY, CONFIGURATORS_CATEGORY};
-        } else {
-            categories = url.getParameter(CATEGORY_KEY, new String[]{DEFAULT_CATEGORY});
-        }
-        // 获得分类路径数组
-        String[] paths = new String[categories.length];
-        for (int i = 0; i < categories.length; i++) {
-                paths[i] = toServicePath(url) + PATH_SEPARATOR + categories[i];
-        }
-        return paths;
-    }
-
-    private String toCategoryPath(URL url) {
-        // root + service + type
-        return toServicePath(url) + PATH_SEPARATOR + url.getParameter(CATEGORY_KEY, DEFAULT_CATEGORY);
-    }
-
-    /**
-     * 获得 URL 的路径
-     *
-     * Root + Service + Type + URL
-     *
-     * 被 {@link #doRegister(URL)} 和 {@link #doUnregister(URL)} 调用
-     *
-     * @param url URL
-     * @return 路径
-     */
-    private String toUrlPath(URL url) {
-        return toCategoryPath(url) + PATH_SEPARATOR + URL.encode(url.toFullString());
-    }
-
-    /**
-     * 获得 providers 中，和 consumer 匹配的 URL 数组
-     *
-     * @param consumer 用于匹配 URL
-     * @param providers 被匹配的 URL 的字符串
-     * @return 匹配的 URL 数组
-     */
-    private List<URL> toUrlsWithoutEmpty(URL consumer, List<String> providers) {
-        List<URL> urls = new ArrayList<>();
-        if (CollectionUtils.isNotEmpty(providers)) {
-            for (String provider : providers) {
-                if (provider.contains(PROTOCOL_SEPARATOR_ENCODED)) {// 是 url
-                    URL url = URLStrParser.parseEncodedStr(provider);// 将字符串转化成 URL
-                    if (UrlUtils.isMatch(consumer, url)) { // 匹配
-                        urls.add(url);
-                    }
-                }
-            }
-        }
-        return urls;
-    }
-
-    /**
-     * 获得 providers 中，和 consumer 匹配的 URL 数组
-     *
-     * 若不存在匹配，则创建 `empty://` 的 URL返回。通过这样的方式，可以处理类似服务提供者为空的情况。
-     *
-     * @param consumer 用于匹配 URL
-     * @param path 被匹配的 URL 的字符串
-     * @param providers 匹配的 URL 数组
-     * @return 匹配的 URL 数组
-     */
-    private List<URL> toUrlsWithEmpty(URL consumer, String path, List<String> providers) {
-        // 获得 providers 中，和 consumer 匹配的 URL 数组
-        List<URL> urls = toUrlsWithoutEmpty(consumer, providers);
-<<<<<<< HEAD
-        // 若不存在匹配，则创建 `empty://` 的 URL返回
-        if (urls == null || urls.isEmpty()) {
-=======
-        if (CollectionUtils.isEmpty(urls)) {
->>>>>>> b194bb0e
-            int i = path.lastIndexOf(PATH_SEPARATOR);
-            String category = i < 0 ? path : path.substring(i + 1);
-            URL empty = URLBuilder.from(consumer)
-                    .setProtocol(EMPTY_PROTOCOL)
-                    .addParameter(CATEGORY_KEY, category)
-                    .build();
-            urls.add(empty);
-        }
-        return urls;
-    }
-
-    /**
-     * When zookeeper connection recovered from a connection loss, it need to fetch the latest provider list.
-     * re-register watcher is only a side effect and is not mandate.
-     */
-    private void fetchLatestAddresses() {
-        // subscribe
-        Map<URL, Set<NotifyListener>> recoverSubscribed = new HashMap<URL, Set<NotifyListener>>(getSubscribed());
-        if (!recoverSubscribed.isEmpty()) {
-            if (logger.isInfoEnabled()) {
-                logger.info("Fetching the latest urls of " + recoverSubscribed.keySet());
-            }
-            for (Map.Entry<URL, Set<NotifyListener>> entry : recoverSubscribed.entrySet()) {
-                URL url = entry.getKey();
-                for (NotifyListener listener : entry.getValue()) {
-                    removeFailedSubscribed(url, listener);
-                    addFailedSubscribed(url, listener);
-                }
-            }
-        }
-    }
-
-    private class RegistryChildListenerImpl implements ChildListener {
-
-        private URL url;
-
-        private NotifyListener listener;
-
-        private volatile CountDownLatch latch;
-
-        RegistryChildListenerImpl(URL url, NotifyListener listener, CountDownLatch latch) {
-            this.url = url;
-            this.listener = listener;
-            this.latch = latch;
-        }
-
-        void setLatch(CountDownLatch latch) {
-            this.latch = latch;
-        }
-
-        @Override
-        public void childChanged(String path, List<String> children) {
-            try {
-                latch.await();
-            } catch (InterruptedException e) {
-                logger.warn("Zookeeper children listener thread was interrupted unexpectedly, may cause race condition with the main thread.");
-            }
-            ZookeeperRegistry.this.notify(url, listener, toUrlsWithEmpty(url, path, children));
-        }
-    }
-
-}
+/*
+ * Licensed to the Apache Software Foundation (ASF) under one or more
+ * contributor license agreements.  See the NOTICE file distributed with
+ * this work for additional information regarding copyright ownership.
+ * The ASF licenses this file to You under the Apache License, Version 2.0
+ * (the "License"); you may not use this file except in compliance with
+ * the License.  You may obtain a copy of the License at
+ *
+ *     http://www.apache.org/licenses/LICENSE-2.0
+ *
+ * Unless required by applicable law or agreed to in writing, software
+ * distributed under the License is distributed on an "AS IS" BASIS,
+ * WITHOUT WARRANTIES OR CONDITIONS OF ANY KIND, either express or implied.
+ * See the License for the specific language governing permissions and
+ * limitations under the License.
+ */
+package org.apache.dubbo.registry.zookeeper;
+
+import org.apache.dubbo.common.URL;
+import org.apache.dubbo.common.URLBuilder;
+import org.apache.dubbo.common.URLStrParser;
+import org.apache.dubbo.common.utils.CollectionUtils;
+import org.apache.dubbo.common.utils.ConcurrentHashSet;
+import org.apache.dubbo.common.utils.UrlUtils;
+import org.apache.dubbo.registry.NotifyListener;
+import org.apache.dubbo.registry.support.FailbackRegistry;
+import org.apache.dubbo.remoting.Constants;
+import org.apache.dubbo.remoting.zookeeper.ChildListener;
+import org.apache.dubbo.remoting.zookeeper.StateListener;
+import org.apache.dubbo.remoting.zookeeper.ZookeeperClient;
+import org.apache.dubbo.remoting.zookeeper.ZookeeperTransporter;
+import org.apache.dubbo.rpc.RpcException;
+
+import java.util.ArrayList;
+import java.util.HashMap;
+import java.util.List;
+import java.util.Map;
+import java.util.Set;
+import java.util.concurrent.ConcurrentHashMap;
+import java.util.concurrent.ConcurrentMap;
+import java.util.concurrent.CountDownLatch;
+
+import static org.apache.dubbo.common.constants.CommonConstants.ANY_VALUE;
+import static org.apache.dubbo.common.constants.CommonConstants.GROUP_KEY;
+import static org.apache.dubbo.common.constants.CommonConstants.INTERFACE_KEY;
+import static org.apache.dubbo.common.constants.CommonConstants.PATH_SEPARATOR;
+import static org.apache.dubbo.common.constants.CommonConstants.PROTOCOL_SEPARATOR_ENCODED;
+import static org.apache.dubbo.common.constants.RegistryConstants.CATEGORY_KEY;
+import static org.apache.dubbo.common.constants.RegistryConstants.CONFIGURATORS_CATEGORY;
+import static org.apache.dubbo.common.constants.RegistryConstants.CONSUMERS_CATEGORY;
+import static org.apache.dubbo.common.constants.RegistryConstants.DEFAULT_CATEGORY;
+import static org.apache.dubbo.common.constants.RegistryConstants.DYNAMIC_KEY;
+import static org.apache.dubbo.common.constants.RegistryConstants.EMPTY_PROTOCOL;
+import static org.apache.dubbo.common.constants.RegistryConstants.PROVIDERS_CATEGORY;
+import static org.apache.dubbo.common.constants.RegistryConstants.ROUTERS_CATEGORY;
+
+/**
+ * ZookeeperRegistry
+ */
+public class ZookeeperRegistry extends FailbackRegistry {
+
+    private static final String DEFAULT_ROOT = "dubbo";
+
+    private final String root;
+
+    private final Set<String> anyServices = new ConcurrentHashSet<>();
+
+    private final ConcurrentMap<URL, ConcurrentMap<NotifyListener, ChildListener>> zkListeners = new ConcurrentHashMap<>();
+
+    private final ZookeeperClient zkClient;
+
+    public ZookeeperRegistry(URL url, ZookeeperTransporter zookeeperTransporter) {
+        super(url);
+        if (url.isAnyHost()) {
+            throw new IllegalStateException("registry address == null");
+        }
+        String group = url.getParameter(GROUP_KEY, DEFAULT_ROOT);
+        if (!group.startsWith(PATH_SEPARATOR)) {
+            group = PATH_SEPARATOR + group;
+        }
+        this.root = group;
+        zkClient = zookeeperTransporter.connect(url);
+        zkClient.addStateListener((state) -> {
+            if (state == StateListener.RECONNECTED) {
+                logger.warn("Trying to fetch the latest urls, in case there're provider changes during connection loss.\n" +
+                        " Since ephemeral ZNode will not get deleted for a connection lose, " +
+                        "there's no need to re-register url of this instance.");
+                ZookeeperRegistry.this.fetchLatestAddresses();
+            } else if (state == StateListener.NEW_SESSION_CREATED) {
+                logger.warn("Trying to re-register urls and re-subscribe listeners of this instance to registry...");
+                try {
+                    ZookeeperRegistry.this.recover();
+                } catch (Exception e) {
+                    logger.error(e.getMessage(), e);
+                }
+            } else if (state == StateListener.SESSION_LOST) {
+                logger.warn("Url of this instance will be deleted from registry soon. " +
+                        "Dubbo client will try to re-register once a new session is created.");
+            } else if (state == StateListener.SUSPENDED) {
+
+            } else if (state == StateListener.CONNECTED) {
+
+            }
+        });
+    }
+
+    @Override
+    public boolean isAvailable() {
+        return zkClient.isConnected();
+    }
+
+    @Override
+    public void destroy() {
+        super.destroy();
+        try {
+            zkClient.close();
+        } catch (Exception e) {
+            logger.warn("Failed to close zookeeper client " + getUrl() + ", cause: " + e.getMessage(), e);
+        }
+    }
+
+    @Override
+    public void doRegister(URL url) {
+        try {
+            zkClient.create(toUrlPath(url), url.getParameter(DYNAMIC_KEY, true));
+        } catch (Throwable e) {
+            throw new RpcException("Failed to register " + url + " to zookeeper " + getUrl() + ", cause: " + e.getMessage(), e);
+        }
+    }
+
+    @Override
+    public void doUnregister(URL url) {
+        try {
+            zkClient.delete(toUrlPath(url));
+        } catch (Throwable e) {
+            throw new RpcException("Failed to unregister " + url + " to zookeeper " + getUrl() + ", cause: " + e.getMessage(), e);
+        }
+    }
+
+    @Override
+    public void doSubscribe(final URL url, final NotifyListener listener) {
+        try {
+            if (ANY_VALUE.equals(url.getServiceInterface())) {
+                String root = toRootPath();
+                ConcurrentMap<NotifyListener, ChildListener> listeners = zkListeners.computeIfAbsent(url, k -> new ConcurrentHashMap<>());
+                ChildListener zkListener = listeners.computeIfAbsent(listener, k -> (parentPath, currentChilds) -> {
+                    for (String child : currentChilds) {
+                        child = URL.decode(child);
+                        if (!anyServices.contains(child)) {
+                            anyServices.add(child);
+                            subscribe(url.setPath(child).addParameters(INTERFACE_KEY, child,
+                                    Constants.CHECK_KEY, String.valueOf(false)), k);
+                        }
+                    }
+                });
+                zkClient.create(root, false);
+                List<String> services = zkClient.addChildListener(root, zkListener);
+                if (CollectionUtils.isNotEmpty(services)) {
+                    for (String service : services) {
+                        service = URL.decode(service);
+                        anyServices.add(service);
+                        subscribe(url.setPath(service).addParameters(INTERFACE_KEY, service,
+                                Constants.CHECK_KEY, String.valueOf(false)), listener);
+                    }
+                }
+            } else {
+                CountDownLatch latch = new CountDownLatch(1);
+                List<URL> urls = new ArrayList<>();
+                for (String path : toCategoriesPath(url)) {
+                    ConcurrentMap<NotifyListener, ChildListener> listeners = zkListeners.computeIfAbsent(url, k -> new ConcurrentHashMap<>());
+                    ChildListener zkListener = listeners.computeIfAbsent(listener, k -> new RegistryChildListenerImpl(url, k, latch));
+                    if (zkListener instanceof RegistryChildListenerImpl) {
+                        ((RegistryChildListenerImpl) zkListener).setLatch(latch);
+                    }
+                    zkClient.create(path, false);
+                    List<String> children = zkClient.addChildListener(path, zkListener);
+                    if (children != null) {
+                        urls.addAll(toUrlsWithEmpty(url, path, children));
+                    }
+                }
+                notify(url, listener, urls);
+                // tells the listener to run only after the sync notification of main thread finishes.
+                latch.countDown();
+            }
+        } catch (Throwable e) {
+            throw new RpcException("Failed to subscribe " + url + " to zookeeper " + getUrl() + ", cause: " + e.getMessage(), e);
+        }
+    }
+
+    @Override
+    public void doUnsubscribe(URL url, NotifyListener listener) {
+        ConcurrentMap<NotifyListener, ChildListener> listeners = zkListeners.get(url);
+        if (listeners != null) {
+            ChildListener zkListener = listeners.remove(listener);
+            if (zkListener != null) {
+                if (ANY_VALUE.equals(url.getServiceInterface())) {
+                    String root = toRootPath();
+                    zkClient.removeChildListener(root, zkListener);
+                } else {
+                    for (String path : toCategoriesPath(url)) {
+                        zkClient.removeChildListener(path, zkListener);
+                    }
+                }
+            }
+
+            if(listeners.isEmpty()){
+                zkListeners.remove(url);
+            }
+        }
+    }
+
+    @Override
+    public List<URL> lookup(URL url) {
+        if (url == null) {
+            throw new IllegalArgumentException("lookup url == null");
+        }
+        try {
+            List<String> providers = new ArrayList<>();
+            for (String path : toCategoriesPath(url)) {
+                List<String> children = zkClient.getChildren(path);
+                if (children != null) {
+                    providers.addAll(children);
+                }
+            }
+            return toUrlsWithoutEmpty(url, providers);
+        } catch (Throwable e) {
+            throw new RpcException("Failed to lookup " + url + " from zookeeper " + getUrl() + ", cause: " + e.getMessage(), e);
+        }
+    }
+
+    private String toRootDir() {
+        if (root.equals(PATH_SEPARATOR)) {
+            return root;
+        }
+        return root + PATH_SEPARATOR;
+    }
+
+    private String toRootPath() {
+        return root;
+    }
+
+    private String toServicePath(URL url) {
+        String name = url.getServiceInterface();
+        if (ANY_VALUE.equals(name)) {
+            return toRootPath();
+        }
+        return toRootDir() + URL.encode(name);
+    }
+
+    private String[] toCategoriesPath(URL url) {
+        String[] categories;
+        if (ANY_VALUE.equals(url.getParameter(CATEGORY_KEY))) {
+            categories = new String[]{PROVIDERS_CATEGORY, CONSUMERS_CATEGORY, ROUTERS_CATEGORY, CONFIGURATORS_CATEGORY};
+        } else {
+            categories = url.getParameter(CATEGORY_KEY, new String[]{DEFAULT_CATEGORY});
+        }
+        String[] paths = new String[categories.length];
+        for (int i = 0; i < categories.length; i++) {
+            paths[i] = toServicePath(url) + PATH_SEPARATOR + categories[i];
+        }
+        return paths;
+    }
+
+    private String toCategoryPath(URL url) {
+        return toServicePath(url) + PATH_SEPARATOR + url.getParameter(CATEGORY_KEY, DEFAULT_CATEGORY);
+    }
+
+    private String toUrlPath(URL url) {
+        return toCategoryPath(url) + PATH_SEPARATOR + URL.encode(url.toFullString());
+    }
+
+    private List<URL> toUrlsWithoutEmpty(URL consumer, List<String> providers) {
+        List<URL> urls = new ArrayList<>();
+        if (CollectionUtils.isNotEmpty(providers)) {
+            for (String provider : providers) {
+                if (provider.contains(PROTOCOL_SEPARATOR_ENCODED)) {
+                    URL url = URLStrParser.parseEncodedStr(provider);
+                    if (UrlUtils.isMatch(consumer, url)) {
+                        urls.add(url);
+                    }
+                }
+            }
+        }
+        return urls;
+    }
+
+    private List<URL> toUrlsWithEmpty(URL consumer, String path, List<String> providers) {
+        List<URL> urls = toUrlsWithoutEmpty(consumer, providers);
+        if (CollectionUtils.isEmpty(urls)) {
+            int i = path.lastIndexOf(PATH_SEPARATOR);
+            String category = i < 0 ? path : path.substring(i + 1);
+            URL empty = URLBuilder.from(consumer)
+                    .setProtocol(EMPTY_PROTOCOL)
+                    .addParameter(CATEGORY_KEY, category)
+                    .build();
+            urls.add(empty);
+        }
+        return urls;
+    }
+
+    /**
+     * When zookeeper connection recovered from a connection loss, it need to fetch the latest provider list.
+     * re-register watcher is only a side effect and is not mandate.
+     */
+    private void fetchLatestAddresses() {
+        // subscribe
+        Map<URL, Set<NotifyListener>> recoverSubscribed = new HashMap<URL, Set<NotifyListener>>(getSubscribed());
+        if (!recoverSubscribed.isEmpty()) {
+            if (logger.isInfoEnabled()) {
+                logger.info("Fetching the latest urls of " + recoverSubscribed.keySet());
+            }
+            for (Map.Entry<URL, Set<NotifyListener>> entry : recoverSubscribed.entrySet()) {
+                URL url = entry.getKey();
+                for (NotifyListener listener : entry.getValue()) {
+                    removeFailedSubscribed(url, listener);
+                    addFailedSubscribed(url, listener);
+                }
+            }
+        }
+    }
+
+    private class RegistryChildListenerImpl implements ChildListener {
+
+        private URL url;
+
+        private NotifyListener listener;
+
+        private volatile CountDownLatch latch;
+
+        RegistryChildListenerImpl(URL url, NotifyListener listener, CountDownLatch latch) {
+            this.url = url;
+            this.listener = listener;
+            this.latch = latch;
+        }
+
+        void setLatch(CountDownLatch latch) {
+            this.latch = latch;
+        }
+
+        @Override
+        public void childChanged(String path, List<String> children) {
+            try {
+                latch.await();
+            } catch (InterruptedException e) {
+                logger.warn("Zookeeper children listener thread was interrupted unexpectedly, may cause race condition with the main thread.");
+            }
+            ZookeeperRegistry.this.notify(url, listener, toUrlsWithEmpty(url, path, children));
+        }
+    }
+
+}