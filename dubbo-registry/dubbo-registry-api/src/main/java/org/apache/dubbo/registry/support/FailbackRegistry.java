/*
 * Licensed to the Apache Software Foundation (ASF) under one or more
 * contributor license agreements.  See the NOTICE file distributed with
 * this work for additional information regarding copyright ownership.
 * The ASF licenses this file to You under the Apache License, Version 2.0
 * (the "License"); you may not use this file except in compliance with
 * the License.  You may obtain a copy of the License at
 *
 *     http://www.apache.org/licenses/LICENSE-2.0
 *
 * Unless required by applicable law or agreed to in writing, software
 * distributed under the License is distributed on an "AS IS" BASIS,
 * WITHOUT WARRANTIES OR CONDITIONS OF ANY KIND, either express or implied.
 * See the License for the specific language governing permissions and
 * limitations under the License.
 */
package org.apache.dubbo.registry.support;

import org.apache.dubbo.common.URL;
import org.apache.dubbo.common.timer.HashedWheelTimer;
import org.apache.dubbo.common.utils.CollectionUtils;
import org.apache.dubbo.common.utils.NamedThreadFactory;
import org.apache.dubbo.registry.NotifyListener;
import org.apache.dubbo.registry.retry.FailedRegisteredTask;
import org.apache.dubbo.registry.retry.FailedSubscribedTask;
import org.apache.dubbo.registry.retry.FailedUnregisteredTask;
import org.apache.dubbo.registry.retry.FailedUnsubscribedTask;
import org.apache.dubbo.remoting.Constants;

import java.util.HashMap;
import java.util.HashSet;
import java.util.List;
import java.util.Map;
import java.util.Set;
import java.util.concurrent.ConcurrentHashMap;
import java.util.concurrent.ConcurrentMap;
import java.util.concurrent.TimeUnit;

import static org.apache.dubbo.common.constants.CommonConstants.FILE_KEY;
import static org.apache.dubbo.registry.Constants.CONSUMER_PROTOCOL;
import static org.apache.dubbo.registry.Constants.DEFAULT_REGISTRY_RETRY_PERIOD;
import static org.apache.dubbo.registry.Constants.REGISTRY_RETRY_PERIOD_KEY;

/**
 * FailbackRegistry. (SPI, Prototype, ThreadSafe)
 */
public abstract class FailbackRegistry extends AbstractRegistry {

    /*  retry task map */
    /**
     * 失败发起注册失败的 URL 集合
     */
    private final ConcurrentMap<URL, FailedRegisteredTask> failedRegistered = new ConcurrentHashMap<URL, FailedRegisteredTask>();

    /**
     * 失败取消注册失败的 URL 集合
     */
    private final ConcurrentMap<URL, FailedUnregisteredTask> failedUnregistered = new ConcurrentHashMap<URL, FailedUnregisteredTask>();

    /**
     * 失败发起订阅失败的监听器集合
     */
    private final ConcurrentMap<Holder, FailedSubscribedTask> failedSubscribed = new ConcurrentHashMap<Holder, FailedSubscribedTask>();

    /**
     * 失败取消订阅失败的监听器集合
     */
    private final ConcurrentMap<Holder, FailedUnsubscribedTask> failedUnsubscribed = new ConcurrentHashMap<Holder, FailedUnsubscribedTask>();

<<<<<<< HEAD
    /**
     * 失败通知通知的 URL 集合
     */
    private final ConcurrentMap<Holder, FailedNotifiedTask> failedNotified = new ConcurrentHashMap<Holder, FailedNotifiedTask>();

=======
>>>>>>> b194bb0e
    /**
     * The time in milliseconds the retryExecutor will wait
     */
    private final int retryPeriod;

    // Timer for failure retry, regular check if there is a request for failure, and if there is, an unlimited retry
    private final HashedWheelTimer retryTimer;

    public FailbackRegistry(URL url) {
        super(url);
        // 重试频率，单位：毫秒
        this.retryPeriod = url.getParameter(REGISTRY_RETRY_PERIOD_KEY, DEFAULT_REGISTRY_RETRY_PERIOD);

        // since the retry task will not be very much. 128 ticks is enough.
        // 创建失败重试定时器
        retryTimer = new HashedWheelTimer(new NamedThreadFactory("DubboRegistryRetryTimer", true), retryPeriod, TimeUnit.MILLISECONDS, 128);
    }

    public void removeFailedRegisteredTask(URL url) {
        failedRegistered.remove(url);
    }

    public void removeFailedUnregisteredTask(URL url) {
        failedUnregistered.remove(url);
    }

    public void removeFailedSubscribedTask(URL url, NotifyListener listener) {
        Holder h = new Holder(url, listener);
        failedSubscribed.remove(h);
    }

    public void removeFailedUnsubscribedTask(URL url, NotifyListener listener) {
        Holder h = new Holder(url, listener);
        failedUnsubscribed.remove(h);
    }

    private void addFailedRegistered(URL url) {
        FailedRegisteredTask oldOne = failedRegistered.get(url);
        if (oldOne != null) {
            return;
        }
        FailedRegisteredTask newTask = new FailedRegisteredTask(url, this);
        oldOne = failedRegistered.putIfAbsent(url, newTask);
        if (oldOne == null) {
            // never has a retry task. then start a new task for retry.
            retryTimer.newTimeout(newTask, retryPeriod, TimeUnit.MILLISECONDS);
        }
    }

    private void removeFailedRegistered(URL url) {
        FailedRegisteredTask f = failedRegistered.remove(url);
        if (f != null) {
            f.cancel();
        }
    }

    private void addFailedUnregistered(URL url) {
        FailedUnregisteredTask oldOne = failedUnregistered.get(url);
        if (oldOne != null) {
            return;
        }
        FailedUnregisteredTask newTask = new FailedUnregisteredTask(url, this);
        oldOne = failedUnregistered.putIfAbsent(url, newTask);
        if (oldOne == null) {
            // never has a retry task. then start a new task for retry.
            retryTimer.newTimeout(newTask, retryPeriod, TimeUnit.MILLISECONDS);
        }
    }

    private void removeFailedUnregistered(URL url) {
        FailedUnregisteredTask f = failedUnregistered.remove(url);
        if (f != null) {
            f.cancel();
        }
    }

    protected void addFailedSubscribed(URL url, NotifyListener listener) {
        Holder h = new Holder(url, listener);
        FailedSubscribedTask oldOne = failedSubscribed.get(h);
        if (oldOne != null) {
            return;
        }
        FailedSubscribedTask newTask = new FailedSubscribedTask(url, this, listener);
        oldOne = failedSubscribed.putIfAbsent(h, newTask);
        if (oldOne == null) {
            // never has a retry task. then start a new task for retry.
            retryTimer.newTimeout(newTask, retryPeriod, TimeUnit.MILLISECONDS);
        }
    }

    public void removeFailedSubscribed(URL url, NotifyListener listener) {
        Holder h = new Holder(url, listener);
        FailedSubscribedTask f = failedSubscribed.remove(h);
        if (f != null) {
            f.cancel();
        }
        removeFailedUnsubscribed(url, listener);
    }

    private void addFailedUnsubscribed(URL url, NotifyListener listener) {
        Holder h = new Holder(url, listener);
        FailedUnsubscribedTask oldOne = failedUnsubscribed.get(h);
        if (oldOne != null) {
            return;
        }
        FailedUnsubscribedTask newTask = new FailedUnsubscribedTask(url, this, listener);
        oldOne = failedUnsubscribed.putIfAbsent(h, newTask);
        if (oldOne == null) {
            // never has a retry task. then start a new task for retry.
            retryTimer.newTimeout(newTask, retryPeriod, TimeUnit.MILLISECONDS);
        }
    }

    private void removeFailedUnsubscribed(URL url, NotifyListener listener) {
        Holder h = new Holder(url, listener);
        FailedUnsubscribedTask f = failedUnsubscribed.remove(h);
        if (f != null) {
            f.cancel();
        }
    }

    ConcurrentMap<URL, FailedRegisteredTask> getFailedRegistered() {
        return failedRegistered;
    }

    ConcurrentMap<URL, FailedUnregisteredTask> getFailedUnregistered() {
        return failedUnregistered;
    }

    ConcurrentMap<Holder, FailedSubscribedTask> getFailedSubscribed() {
        return failedSubscribed;
    }

    ConcurrentMap<Holder, FailedUnsubscribedTask> getFailedUnsubscribed() {
        return failedUnsubscribed;
    }


    @Override
    public void register(URL url) {
        if (!acceptable(url)) {
            logger.info("URL " + url + " will not be registered to Registry. Registry " + url + " does not accept service of this protocol type.");
            return;
        }
        super.register(url);
        removeFailedRegistered(url);
        removeFailedUnregistered(url);
        try {
            // Sending a registration request to the server side
            doRegister(url);
        } catch (Exception e) {
            Throwable t = e;

            // If the startup detection is opened, the Exception is thrown directly.
            boolean check = getUrl().getParameter(Constants.CHECK_KEY, true)
                    && url.getParameter(Constants.CHECK_KEY, true)
                    && !CONSUMER_PROTOCOL.equals(url.getProtocol());
            boolean skipFailback = t instanceof SkipFailbackWrapperException;
            if (check || skipFailback) {
                if (skipFailback) {
                    t = t.getCause();
                }
                throw new IllegalStateException("Failed to register " + url + " to registry " + getUrl().getAddress() + ", cause: " + t.getMessage(), t);
            } else {
                logger.error("Failed to register " + url + ", waiting for retry, cause: " + t.getMessage(), t);
            }

            // Record a failed registration request to a failed list, retry regularly
            addFailedRegistered(url);
        }
    }

    @Override
    public void reExportRegister(URL url) {
        if (!acceptable(url)) {
            logger.info("URL " + url + " will not be registered to Registry. Registry " + url + " does not accept service of this protocol type.");
            return;
        }
        super.register(url);
        removeFailedRegistered(url);
        removeFailedUnregistered(url);
        try {
            // Sending a registration request to the server side
            doRegister(url);
        } catch (Exception e) {
            if (!(e instanceof SkipFailbackWrapperException)) {
                throw new IllegalStateException("Failed to register (re-export) " + url + " to registry " + getUrl().getAddress() + ", cause: " + e.getMessage(), e);
            }
        }
    }

    @Override
    public void unregister(URL url) {
        super.unregister(url);
        removeFailedRegistered(url);
        removeFailedUnregistered(url);
        try {
            // Sending a cancellation request to the server side
            doUnregister(url);
        } catch (Exception e) {
            Throwable t = e;

            // If the startup detection is opened, the Exception is thrown directly.
            boolean check = getUrl().getParameter(Constants.CHECK_KEY, true)
                    && url.getParameter(Constants.CHECK_KEY, true)
                    && !CONSUMER_PROTOCOL.equals(url.getProtocol());
            boolean skipFailback = t instanceof SkipFailbackWrapperException;
            if (check || skipFailback) {
                if (skipFailback) {
                    t = t.getCause();
                }
                throw new IllegalStateException("Failed to unregister " + url + " to registry " + getUrl().getAddress() + ", cause: " + t.getMessage(), t);
            } else {
                logger.error("Failed to unregister " + url + ", waiting for retry, cause: " + t.getMessage(), t);
            }

            // Record a failed registration request to a failed list, retry regularly
            addFailedUnregistered(url);
        }
    }

    @Override
    public void reExportUnregister(URL url) {
        super.unregister(url);
        removeFailedRegistered(url);
        removeFailedUnregistered(url);
        try {
            // Sending a cancellation request to the server side
            doUnregister(url);
        } catch (Exception e) {
            if (!(e instanceof SkipFailbackWrapperException)) {
                throw new IllegalStateException("Failed to unregister(re-export) " + url + " to registry " + getUrl().getAddress() + ", cause: " + e.getMessage(), e);
            }
        }
    }

    @Override
    public void subscribe(URL url, NotifyListener listener) {
        super.subscribe(url, listener);
        removeFailedSubscribed(url, listener);
        try {
            // Sending a subscription request to the server side
            doSubscribe(url, listener);
        } catch (Exception e) {
            Throwable t = e;

            List<URL> urls = getCacheUrls(url);
            if (CollectionUtils.isNotEmpty(urls)) {
                notify(url, listener, urls);
                logger.error("Failed to subscribe " + url + ", Using cached list: " + urls + " from cache file: " + getUrl().getParameter(FILE_KEY, System.getProperty("user.home") + "/dubbo-registry-" + url.getHost() + ".cache") + ", cause: " + t.getMessage(), t);
            } else {
                // If the startup detection is opened, the Exception is thrown directly.
                boolean check = getUrl().getParameter(Constants.CHECK_KEY, true)
                        && url.getParameter(Constants.CHECK_KEY, true);
                boolean skipFailback = t instanceof SkipFailbackWrapperException;
                if (check || skipFailback) {
                    if (skipFailback) {
                        t = t.getCause();
                    }
                    throw new IllegalStateException("Failed to subscribe " + url + ", cause: " + t.getMessage(), t);
                } else {
                    logger.error("Failed to subscribe " + url + ", waiting for retry, cause: " + t.getMessage(), t);
                }
            }

            // Record a failed registration request to a failed list, retry regularly
            addFailedSubscribed(url, listener);
        }
    }

    @Override
    public void unsubscribe(URL url, NotifyListener listener) {
        super.unsubscribe(url, listener);
        removeFailedSubscribed(url, listener);
        try {
            // Sending a canceling subscription request to the server side
            doUnsubscribe(url, listener);
        } catch (Exception e) {
            Throwable t = e;

            // If the startup detection is opened, the Exception is thrown directly.
            boolean check = getUrl().getParameter(Constants.CHECK_KEY, true)
                    && url.getParameter(Constants.CHECK_KEY, true);
            boolean skipFailback = t instanceof SkipFailbackWrapperException;
            if (check || skipFailback) {
                if (skipFailback) {
                    t = t.getCause();
                }
                throw new IllegalStateException("Failed to unsubscribe " + url + " to registry " + getUrl().getAddress() + ", cause: " + t.getMessage(), t);
            } else {
                logger.error("Failed to unsubscribe " + url + ", waiting for retry, cause: " + t.getMessage(), t);
            }

            // Record a failed registration request to a failed list, retry regularly
            addFailedUnsubscribed(url, listener);
        }
    }

    /**
     * 通知监听器，URL 变化结果。
     *
     * 数据流向 `urls` => {@link #notified} => {@link #properties} => {@link #file}
     *
     * @param url 消费者 URL
     * @param listener 监听器
     * @param urls 通知的 URL 变化结果（全量数据）
     */
    @Override
    protected void notify(URL url, NotifyListener listener, List<URL> urls) {
        if (url == null) {
            throw new IllegalArgumentException("notify url == null");
        }
        if (listener == null) {
            throw new IllegalArgumentException("notify listener == null");
        }
        try {
            doNotify(url, listener, urls);
        } catch (Exception t) {
            // Record a failed registration request to a failed list
            logger.error("Failed to notify addresses for subscribe " + url + ", cause: " + t.getMessage(), t);
        }
    }

    protected void doNotify(URL url, NotifyListener listener, List<URL> urls) {
        super.notify(url, listener, urls);
    }

    @Override
    protected void recover() throws Exception {
        // register
        Set<URL> recoverRegistered = new HashSet<URL>(getRegistered());
        if (!recoverRegistered.isEmpty()) {
            if (logger.isInfoEnabled()) {
                logger.info("Recover register url " + recoverRegistered);
            }
            for (URL url : recoverRegistered) {
                // remove fail registry or unRegistry task first.
                removeFailedRegistered(url);
                removeFailedUnregistered(url);
                addFailedRegistered(url);
            }
        }
        // subscribe
        Map<URL, Set<NotifyListener>> recoverSubscribed = new HashMap<URL, Set<NotifyListener>>(getSubscribed());
        if (!recoverSubscribed.isEmpty()) {
            if (logger.isInfoEnabled()) {
                logger.info("Recover subscribe url " + recoverSubscribed.keySet());
            }
            for (Map.Entry<URL, Set<NotifyListener>> entry : recoverSubscribed.entrySet()) {
                URL url = entry.getKey();
                for (NotifyListener listener : entry.getValue()) {
                    // First remove other tasks to ensure that addFailedSubscribed can succeed.
                    removeFailedSubscribed(url, listener);
                    addFailedSubscribed(url, listener);
                }
            }
        }
    }

    @Override
    public void destroy() {
        super.destroy();
        retryTimer.stop();
    }

    // ==== Template method ====

    public abstract void doRegister(URL url);

    public abstract void doUnregister(URL url);

    public abstract void doSubscribe(URL url, NotifyListener listener);

    public abstract void doUnsubscribe(URL url, NotifyListener listener);

    static class Holder {

        private final URL url;

        private final NotifyListener notifyListener;

        Holder(URL url, NotifyListener notifyListener) {
            if (url == null || notifyListener == null) {
                throw new IllegalArgumentException();
            }
            this.url = url;
            this.notifyListener = notifyListener;
        }

        @Override
        public int hashCode() {
            return url.hashCode() + notifyListener.hashCode();
        }

        @Override
        public boolean equals(Object obj) {
            if (obj instanceof Holder) {
                Holder h = (Holder) obj;
                return this.url.equals(h.url) && this.notifyListener.equals(h.notifyListener);
            } else {
                return false;
            }
        }
    }
}
<|MERGE_RESOLUTION|>--- conflicted
+++ resolved
@@ -1,482 +1,452 @@
-/*
- * Licensed to the Apache Software Foundation (ASF) under one or more
- * contributor license agreements.  See the NOTICE file distributed with
- * this work for additional information regarding copyright ownership.
- * The ASF licenses this file to You under the Apache License, Version 2.0
- * (the "License"); you may not use this file except in compliance with
- * the License.  You may obtain a copy of the License at
- *
- *     http://www.apache.org/licenses/LICENSE-2.0
- *
- * Unless required by applicable law or agreed to in writing, software
- * distributed under the License is distributed on an "AS IS" BASIS,
- * WITHOUT WARRANTIES OR CONDITIONS OF ANY KIND, either express or implied.
- * See the License for the specific language governing permissions and
- * limitations under the License.
- */
-package org.apache.dubbo.registry.support;
-
-import org.apache.dubbo.common.URL;
-import org.apache.dubbo.common.timer.HashedWheelTimer;
-import org.apache.dubbo.common.utils.CollectionUtils;
-import org.apache.dubbo.common.utils.NamedThreadFactory;
-import org.apache.dubbo.registry.NotifyListener;
-import org.apache.dubbo.registry.retry.FailedRegisteredTask;
-import org.apache.dubbo.registry.retry.FailedSubscribedTask;
-import org.apache.dubbo.registry.retry.FailedUnregisteredTask;
-import org.apache.dubbo.registry.retry.FailedUnsubscribedTask;
-import org.apache.dubbo.remoting.Constants;
-
-import java.util.HashMap;
-import java.util.HashSet;
-import java.util.List;
-import java.util.Map;
-import java.util.Set;
-import java.util.concurrent.ConcurrentHashMap;
-import java.util.concurrent.ConcurrentMap;
-import java.util.concurrent.TimeUnit;
-
-import static org.apache.dubbo.common.constants.CommonConstants.FILE_KEY;
-import static org.apache.dubbo.registry.Constants.CONSUMER_PROTOCOL;
-import static org.apache.dubbo.registry.Constants.DEFAULT_REGISTRY_RETRY_PERIOD;
-import static org.apache.dubbo.registry.Constants.REGISTRY_RETRY_PERIOD_KEY;
-
-/**
- * FailbackRegistry. (SPI, Prototype, ThreadSafe)
- */
-public abstract class FailbackRegistry extends AbstractRegistry {
-
-    /*  retry task map */
-    /**
-     * 失败发起注册失败的 URL 集合
-     */
-    private final ConcurrentMap<URL, FailedRegisteredTask> failedRegistered = new ConcurrentHashMap<URL, FailedRegisteredTask>();
-
-    /**
-     * 失败取消注册失败的 URL 集合
-     */
-    private final ConcurrentMap<URL, FailedUnregisteredTask> failedUnregistered = new ConcurrentHashMap<URL, FailedUnregisteredTask>();
-
-    /**
-     * 失败发起订阅失败的监听器集合
-     */
-    private final ConcurrentMap<Holder, FailedSubscribedTask> failedSubscribed = new ConcurrentHashMap<Holder, FailedSubscribedTask>();
-
-    /**
-     * 失败取消订阅失败的监听器集合
-     */
-    private final ConcurrentMap<Holder, FailedUnsubscribedTask> failedUnsubscribed = new ConcurrentHashMap<Holder, FailedUnsubscribedTask>();
-
-<<<<<<< HEAD
-    /**
-     * 失败通知通知的 URL 集合
-     */
-    private final ConcurrentMap<Holder, FailedNotifiedTask> failedNotified = new ConcurrentHashMap<Holder, FailedNotifiedTask>();
-
-=======
->>>>>>> b194bb0e
-    /**
-     * The time in milliseconds the retryExecutor will wait
-     */
-    private final int retryPeriod;
-
-    // Timer for failure retry, regular check if there is a request for failure, and if there is, an unlimited retry
-    private final HashedWheelTimer retryTimer;
-
-    public FailbackRegistry(URL url) {
-        super(url);
-        // 重试频率，单位：毫秒
-        this.retryPeriod = url.getParameter(REGISTRY_RETRY_PERIOD_KEY, DEFAULT_REGISTRY_RETRY_PERIOD);
-
-        // since the retry task will not be very much. 128 ticks is enough.
-        // 创建失败重试定时器
-        retryTimer = new HashedWheelTimer(new NamedThreadFactory("DubboRegistryRetryTimer", true), retryPeriod, TimeUnit.MILLISECONDS, 128);
-    }
-
-    public void removeFailedRegisteredTask(URL url) {
-        failedRegistered.remove(url);
-    }
-
-    public void removeFailedUnregisteredTask(URL url) {
-        failedUnregistered.remove(url);
-    }
-
-    public void removeFailedSubscribedTask(URL url, NotifyListener listener) {
-        Holder h = new Holder(url, listener);
-        failedSubscribed.remove(h);
-    }
-
-    public void removeFailedUnsubscribedTask(URL url, NotifyListener listener) {
-        Holder h = new Holder(url, listener);
-        failedUnsubscribed.remove(h);
-    }
-
-    private void addFailedRegistered(URL url) {
-        FailedRegisteredTask oldOne = failedRegistered.get(url);
-        if (oldOne != null) {
-            return;
-        }
-        FailedRegisteredTask newTask = new FailedRegisteredTask(url, this);
-        oldOne = failedRegistered.putIfAbsent(url, newTask);
-        if (oldOne == null) {
-            // never has a retry task. then start a new task for retry.
-            retryTimer.newTimeout(newTask, retryPeriod, TimeUnit.MILLISECONDS);
-        }
-    }
-
-    private void removeFailedRegistered(URL url) {
-        FailedRegisteredTask f = failedRegistered.remove(url);
-        if (f != null) {
-            f.cancel();
-        }
-    }
-
-    private void addFailedUnregistered(URL url) {
-        FailedUnregisteredTask oldOne = failedUnregistered.get(url);
-        if (oldOne != null) {
-            return;
-        }
-        FailedUnregisteredTask newTask = new FailedUnregisteredTask(url, this);
-        oldOne = failedUnregistered.putIfAbsent(url, newTask);
-        if (oldOne == null) {
-            // never has a retry task. then start a new task for retry.
-            retryTimer.newTimeout(newTask, retryPeriod, TimeUnit.MILLISECONDS);
-        }
-    }
-
-    private void removeFailedUnregistered(URL url) {
-        FailedUnregisteredTask f = failedUnregistered.remove(url);
-        if (f != null) {
-            f.cancel();
-        }
-    }
-
-    protected void addFailedSubscribed(URL url, NotifyListener listener) {
-        Holder h = new Holder(url, listener);
-        FailedSubscribedTask oldOne = failedSubscribed.get(h);
-        if (oldOne != null) {
-            return;
-        }
-        FailedSubscribedTask newTask = new FailedSubscribedTask(url, this, listener);
-        oldOne = failedSubscribed.putIfAbsent(h, newTask);
-        if (oldOne == null) {
-            // never has a retry task. then start a new task for retry.
-            retryTimer.newTimeout(newTask, retryPeriod, TimeUnit.MILLISECONDS);
-        }
-    }
-
-    public void removeFailedSubscribed(URL url, NotifyListener listener) {
-        Holder h = new Holder(url, listener);
-        FailedSubscribedTask f = failedSubscribed.remove(h);
-        if (f != null) {
-            f.cancel();
-        }
-        removeFailedUnsubscribed(url, listener);
-    }
-
-    private void addFailedUnsubscribed(URL url, NotifyListener listener) {
-        Holder h = new Holder(url, listener);
-        FailedUnsubscribedTask oldOne = failedUnsubscribed.get(h);
-        if (oldOne != null) {
-            return;
-        }
-        FailedUnsubscribedTask newTask = new FailedUnsubscribedTask(url, this, listener);
-        oldOne = failedUnsubscribed.putIfAbsent(h, newTask);
-        if (oldOne == null) {
-            // never has a retry task. then start a new task for retry.
-            retryTimer.newTimeout(newTask, retryPeriod, TimeUnit.MILLISECONDS);
-        }
-    }
-
-    private void removeFailedUnsubscribed(URL url, NotifyListener listener) {
-        Holder h = new Holder(url, listener);
-        FailedUnsubscribedTask f = failedUnsubscribed.remove(h);
-        if (f != null) {
-            f.cancel();
-        }
-    }
-
-    ConcurrentMap<URL, FailedRegisteredTask> getFailedRegistered() {
-        return failedRegistered;
-    }
-
-    ConcurrentMap<URL, FailedUnregisteredTask> getFailedUnregistered() {
-        return failedUnregistered;
-    }
-
-    ConcurrentMap<Holder, FailedSubscribedTask> getFailedSubscribed() {
-        return failedSubscribed;
-    }
-
-    ConcurrentMap<Holder, FailedUnsubscribedTask> getFailedUnsubscribed() {
-        return failedUnsubscribed;
-    }
-
-
-    @Override
-    public void register(URL url) {
-        if (!acceptable(url)) {
-            logger.info("URL " + url + " will not be registered to Registry. Registry " + url + " does not accept service of this protocol type.");
-            return;
-        }
-        super.register(url);
-        removeFailedRegistered(url);
-        removeFailedUnregistered(url);
-        try {
-            // Sending a registration request to the server side
-            doRegister(url);
-        } catch (Exception e) {
-            Throwable t = e;
-
-            // If the startup detection is opened, the Exception is thrown directly.
-            boolean check = getUrl().getParameter(Constants.CHECK_KEY, true)
-                    && url.getParameter(Constants.CHECK_KEY, true)
-                    && !CONSUMER_PROTOCOL.equals(url.getProtocol());
-            boolean skipFailback = t instanceof SkipFailbackWrapperException;
-            if (check || skipFailback) {
-                if (skipFailback) {
-                    t = t.getCause();
-                }
-                throw new IllegalStateException("Failed to register " + url + " to registry " + getUrl().getAddress() + ", cause: " + t.getMessage(), t);
-            } else {
-                logger.error("Failed to register " + url + ", waiting for retry, cause: " + t.getMessage(), t);
-            }
-
-            // Record a failed registration request to a failed list, retry regularly
-            addFailedRegistered(url);
-        }
-    }
-
-    @Override
-    public void reExportRegister(URL url) {
-        if (!acceptable(url)) {
-            logger.info("URL " + url + " will not be registered to Registry. Registry " + url + " does not accept service of this protocol type.");
-            return;
-        }
-        super.register(url);
-        removeFailedRegistered(url);
-        removeFailedUnregistered(url);
-        try {
-            // Sending a registration request to the server side
-            doRegister(url);
-        } catch (Exception e) {
-            if (!(e instanceof SkipFailbackWrapperException)) {
-                throw new IllegalStateException("Failed to register (re-export) " + url + " to registry " + getUrl().getAddress() + ", cause: " + e.getMessage(), e);
-            }
-        }
-    }
-
-    @Override
-    public void unregister(URL url) {
-        super.unregister(url);
-        removeFailedRegistered(url);
-        removeFailedUnregistered(url);
-        try {
-            // Sending a cancellation request to the server side
-            doUnregister(url);
-        } catch (Exception e) {
-            Throwable t = e;
-
-            // If the startup detection is opened, the Exception is thrown directly.
-            boolean check = getUrl().getParameter(Constants.CHECK_KEY, true)
-                    && url.getParameter(Constants.CHECK_KEY, true)
-                    && !CONSUMER_PROTOCOL.equals(url.getProtocol());
-            boolean skipFailback = t instanceof SkipFailbackWrapperException;
-            if (check || skipFailback) {
-                if (skipFailback) {
-                    t = t.getCause();
-                }
-                throw new IllegalStateException("Failed to unregister " + url + " to registry " + getUrl().getAddress() + ", cause: " + t.getMessage(), t);
-            } else {
-                logger.error("Failed to unregister " + url + ", waiting for retry, cause: " + t.getMessage(), t);
-            }
-
-            // Record a failed registration request to a failed list, retry regularly
-            addFailedUnregistered(url);
-        }
-    }
-
-    @Override
-    public void reExportUnregister(URL url) {
-        super.unregister(url);
-        removeFailedRegistered(url);
-        removeFailedUnregistered(url);
-        try {
-            // Sending a cancellation request to the server side
-            doUnregister(url);
-        } catch (Exception e) {
-            if (!(e instanceof SkipFailbackWrapperException)) {
-                throw new IllegalStateException("Failed to unregister(re-export) " + url + " to registry " + getUrl().getAddress() + ", cause: " + e.getMessage(), e);
-            }
-        }
-    }
-
-    @Override
-    public void subscribe(URL url, NotifyListener listener) {
-        super.subscribe(url, listener);
-        removeFailedSubscribed(url, listener);
-        try {
-            // Sending a subscription request to the server side
-            doSubscribe(url, listener);
-        } catch (Exception e) {
-            Throwable t = e;
-
-            List<URL> urls = getCacheUrls(url);
-            if (CollectionUtils.isNotEmpty(urls)) {
-                notify(url, listener, urls);
-                logger.error("Failed to subscribe " + url + ", Using cached list: " + urls + " from cache file: " + getUrl().getParameter(FILE_KEY, System.getProperty("user.home") + "/dubbo-registry-" + url.getHost() + ".cache") + ", cause: " + t.getMessage(), t);
-            } else {
-                // If the startup detection is opened, the Exception is thrown directly.
-                boolean check = getUrl().getParameter(Constants.CHECK_KEY, true)
-                        && url.getParameter(Constants.CHECK_KEY, true);
-                boolean skipFailback = t instanceof SkipFailbackWrapperException;
-                if (check || skipFailback) {
-                    if (skipFailback) {
-                        t = t.getCause();
-                    }
-                    throw new IllegalStateException("Failed to subscribe " + url + ", cause: " + t.getMessage(), t);
-                } else {
-                    logger.error("Failed to subscribe " + url + ", waiting for retry, cause: " + t.getMessage(), t);
-                }
-            }
-
-            // Record a failed registration request to a failed list, retry regularly
-            addFailedSubscribed(url, listener);
-        }
-    }
-
-    @Override
-    public void unsubscribe(URL url, NotifyListener listener) {
-        super.unsubscribe(url, listener);
-        removeFailedSubscribed(url, listener);
-        try {
-            // Sending a canceling subscription request to the server side
-            doUnsubscribe(url, listener);
-        } catch (Exception e) {
-            Throwable t = e;
-
-            // If the startup detection is opened, the Exception is thrown directly.
-            boolean check = getUrl().getParameter(Constants.CHECK_KEY, true)
-                    && url.getParameter(Constants.CHECK_KEY, true);
-            boolean skipFailback = t instanceof SkipFailbackWrapperException;
-            if (check || skipFailback) {
-                if (skipFailback) {
-                    t = t.getCause();
-                }
-                throw new IllegalStateException("Failed to unsubscribe " + url + " to registry " + getUrl().getAddress() + ", cause: " + t.getMessage(), t);
-            } else {
-                logger.error("Failed to unsubscribe " + url + ", waiting for retry, cause: " + t.getMessage(), t);
-            }
-
-            // Record a failed registration request to a failed list, retry regularly
-            addFailedUnsubscribed(url, listener);
-        }
-    }
-
-    /**
-     * 通知监听器，URL 变化结果。
-     *
-     * 数据流向 `urls` => {@link #notified} => {@link #properties} => {@link #file}
-     *
-     * @param url 消费者 URL
-     * @param listener 监听器
-     * @param urls 通知的 URL 变化结果（全量数据）
-     */
-    @Override
-    protected void notify(URL url, NotifyListener listener, List<URL> urls) {
-        if (url == null) {
-            throw new IllegalArgumentException("notify url == null");
-        }
-        if (listener == null) {
-            throw new IllegalArgumentException("notify listener == null");
-        }
-        try {
-            doNotify(url, listener, urls);
-        } catch (Exception t) {
-            // Record a failed registration request to a failed list
-            logger.error("Failed to notify addresses for subscribe " + url + ", cause: " + t.getMessage(), t);
-        }
-    }
-
-    protected void doNotify(URL url, NotifyListener listener, List<URL> urls) {
-        super.notify(url, listener, urls);
-    }
-
-    @Override
-    protected void recover() throws Exception {
-        // register
-        Set<URL> recoverRegistered = new HashSet<URL>(getRegistered());
-        if (!recoverRegistered.isEmpty()) {
-            if (logger.isInfoEnabled()) {
-                logger.info("Recover register url " + recoverRegistered);
-            }
-            for (URL url : recoverRegistered) {
-                // remove fail registry or unRegistry task first.
-                removeFailedRegistered(url);
-                removeFailedUnregistered(url);
-                addFailedRegistered(url);
-            }
-        }
-        // subscribe
-        Map<URL, Set<NotifyListener>> recoverSubscribed = new HashMap<URL, Set<NotifyListener>>(getSubscribed());
-        if (!recoverSubscribed.isEmpty()) {
-            if (logger.isInfoEnabled()) {
-                logger.info("Recover subscribe url " + recoverSubscribed.keySet());
-            }
-            for (Map.Entry<URL, Set<NotifyListener>> entry : recoverSubscribed.entrySet()) {
-                URL url = entry.getKey();
-                for (NotifyListener listener : entry.getValue()) {
-                    // First remove other tasks to ensure that addFailedSubscribed can succeed.
-                    removeFailedSubscribed(url, listener);
-                    addFailedSubscribed(url, listener);
-                }
-            }
-        }
-    }
-
-    @Override
-    public void destroy() {
-        super.destroy();
-        retryTimer.stop();
-    }
-
-    // ==== Template method ====
-
-    public abstract void doRegister(URL url);
-
-    public abstract void doUnregister(URL url);
-
-    public abstract void doSubscribe(URL url, NotifyListener listener);
-
-    public abstract void doUnsubscribe(URL url, NotifyListener listener);
-
-    static class Holder {
-
-        private final URL url;
-
-        private final NotifyListener notifyListener;
-
-        Holder(URL url, NotifyListener notifyListener) {
-            if (url == null || notifyListener == null) {
-                throw new IllegalArgumentException();
-            }
-            this.url = url;
-            this.notifyListener = notifyListener;
-        }
-
-        @Override
-        public int hashCode() {
-            return url.hashCode() + notifyListener.hashCode();
-        }
-
-        @Override
-        public boolean equals(Object obj) {
-            if (obj instanceof Holder) {
-                Holder h = (Holder) obj;
-                return this.url.equals(h.url) && this.notifyListener.equals(h.notifyListener);
-            } else {
-                return false;
-            }
-        }
-    }
-}
+/*
+ * Licensed to the Apache Software Foundation (ASF) under one or more
+ * contributor license agreements.  See the NOTICE file distributed with
+ * this work for additional information regarding copyright ownership.
+ * The ASF licenses this file to You under the Apache License, Version 2.0
+ * (the "License"); you may not use this file except in compliance with
+ * the License.  You may obtain a copy of the License at
+ *
+ *     http://www.apache.org/licenses/LICENSE-2.0
+ *
+ * Unless required by applicable law or agreed to in writing, software
+ * distributed under the License is distributed on an "AS IS" BASIS,
+ * WITHOUT WARRANTIES OR CONDITIONS OF ANY KIND, either express or implied.
+ * See the License for the specific language governing permissions and
+ * limitations under the License.
+ */
+package org.apache.dubbo.registry.support;
+
+import org.apache.dubbo.common.URL;
+import org.apache.dubbo.common.timer.HashedWheelTimer;
+import org.apache.dubbo.common.utils.CollectionUtils;
+import org.apache.dubbo.common.utils.NamedThreadFactory;
+import org.apache.dubbo.registry.NotifyListener;
+import org.apache.dubbo.registry.retry.FailedRegisteredTask;
+import org.apache.dubbo.registry.retry.FailedSubscribedTask;
+import org.apache.dubbo.registry.retry.FailedUnregisteredTask;
+import org.apache.dubbo.registry.retry.FailedUnsubscribedTask;
+import org.apache.dubbo.remoting.Constants;
+
+import java.util.HashMap;
+import java.util.HashSet;
+import java.util.List;
+import java.util.Map;
+import java.util.Set;
+import java.util.concurrent.ConcurrentHashMap;
+import java.util.concurrent.ConcurrentMap;
+import java.util.concurrent.TimeUnit;
+
+import static org.apache.dubbo.common.constants.CommonConstants.FILE_KEY;
+import static org.apache.dubbo.registry.Constants.CONSUMER_PROTOCOL;
+import static org.apache.dubbo.registry.Constants.DEFAULT_REGISTRY_RETRY_PERIOD;
+import static org.apache.dubbo.registry.Constants.REGISTRY_RETRY_PERIOD_KEY;
+
+/**
+ * FailbackRegistry. (SPI, Prototype, ThreadSafe)
+ */
+public abstract class FailbackRegistry extends AbstractRegistry {
+
+    /*  retry task map */
+
+    private final ConcurrentMap<URL, FailedRegisteredTask> failedRegistered = new ConcurrentHashMap<URL, FailedRegisteredTask>();
+
+    private final ConcurrentMap<URL, FailedUnregisteredTask> failedUnregistered = new ConcurrentHashMap<URL, FailedUnregisteredTask>();
+
+    private final ConcurrentMap<Holder, FailedSubscribedTask> failedSubscribed = new ConcurrentHashMap<Holder, FailedSubscribedTask>();
+
+    private final ConcurrentMap<Holder, FailedUnsubscribedTask> failedUnsubscribed = new ConcurrentHashMap<Holder, FailedUnsubscribedTask>();
+
+    /**
+     * The time in milliseconds the retryExecutor will wait
+     */
+    private final int retryPeriod;
+
+    // Timer for failure retry, regular check if there is a request for failure, and if there is, an unlimited retry
+    private final HashedWheelTimer retryTimer;
+
+    public FailbackRegistry(URL url) {
+        super(url);
+        this.retryPeriod = url.getParameter(REGISTRY_RETRY_PERIOD_KEY, DEFAULT_REGISTRY_RETRY_PERIOD);
+
+        // since the retry task will not be very much. 128 ticks is enough.
+        retryTimer = new HashedWheelTimer(new NamedThreadFactory("DubboRegistryRetryTimer", true), retryPeriod, TimeUnit.MILLISECONDS, 128);
+    }
+
+    public void removeFailedRegisteredTask(URL url) {
+        failedRegistered.remove(url);
+    }
+
+    public void removeFailedUnregisteredTask(URL url) {
+        failedUnregistered.remove(url);
+    }
+
+    public void removeFailedSubscribedTask(URL url, NotifyListener listener) {
+        Holder h = new Holder(url, listener);
+        failedSubscribed.remove(h);
+    }
+
+    public void removeFailedUnsubscribedTask(URL url, NotifyListener listener) {
+        Holder h = new Holder(url, listener);
+        failedUnsubscribed.remove(h);
+    }
+
+    private void addFailedRegistered(URL url) {
+        FailedRegisteredTask oldOne = failedRegistered.get(url);
+        if (oldOne != null) {
+            return;
+        }
+        FailedRegisteredTask newTask = new FailedRegisteredTask(url, this);
+        oldOne = failedRegistered.putIfAbsent(url, newTask);
+        if (oldOne == null) {
+            // never has a retry task. then start a new task for retry.
+            retryTimer.newTimeout(newTask, retryPeriod, TimeUnit.MILLISECONDS);
+        }
+    }
+
+    private void removeFailedRegistered(URL url) {
+        FailedRegisteredTask f = failedRegistered.remove(url);
+        if (f != null) {
+            f.cancel();
+        }
+    }
+
+    private void addFailedUnregistered(URL url) {
+        FailedUnregisteredTask oldOne = failedUnregistered.get(url);
+        if (oldOne != null) {
+            return;
+        }
+        FailedUnregisteredTask newTask = new FailedUnregisteredTask(url, this);
+        oldOne = failedUnregistered.putIfAbsent(url, newTask);
+        if (oldOne == null) {
+            // never has a retry task. then start a new task for retry.
+            retryTimer.newTimeout(newTask, retryPeriod, TimeUnit.MILLISECONDS);
+        }
+    }
+
+    private void removeFailedUnregistered(URL url) {
+        FailedUnregisteredTask f = failedUnregistered.remove(url);
+        if (f != null) {
+            f.cancel();
+        }
+    }
+
+    protected void addFailedSubscribed(URL url, NotifyListener listener) {
+        Holder h = new Holder(url, listener);
+        FailedSubscribedTask oldOne = failedSubscribed.get(h);
+        if (oldOne != null) {
+            return;
+        }
+        FailedSubscribedTask newTask = new FailedSubscribedTask(url, this, listener);
+        oldOne = failedSubscribed.putIfAbsent(h, newTask);
+        if (oldOne == null) {
+            // never has a retry task. then start a new task for retry.
+            retryTimer.newTimeout(newTask, retryPeriod, TimeUnit.MILLISECONDS);
+        }
+    }
+
+    public void removeFailedSubscribed(URL url, NotifyListener listener) {
+        Holder h = new Holder(url, listener);
+        FailedSubscribedTask f = failedSubscribed.remove(h);
+        if (f != null) {
+            f.cancel();
+        }
+        removeFailedUnsubscribed(url, listener);
+    }
+
+    private void addFailedUnsubscribed(URL url, NotifyListener listener) {
+        Holder h = new Holder(url, listener);
+        FailedUnsubscribedTask oldOne = failedUnsubscribed.get(h);
+        if (oldOne != null) {
+            return;
+        }
+        FailedUnsubscribedTask newTask = new FailedUnsubscribedTask(url, this, listener);
+        oldOne = failedUnsubscribed.putIfAbsent(h, newTask);
+        if (oldOne == null) {
+            // never has a retry task. then start a new task for retry.
+            retryTimer.newTimeout(newTask, retryPeriod, TimeUnit.MILLISECONDS);
+        }
+    }
+
+    private void removeFailedUnsubscribed(URL url, NotifyListener listener) {
+        Holder h = new Holder(url, listener);
+        FailedUnsubscribedTask f = failedUnsubscribed.remove(h);
+        if (f != null) {
+            f.cancel();
+        }
+    }
+
+    ConcurrentMap<URL, FailedRegisteredTask> getFailedRegistered() {
+        return failedRegistered;
+    }
+
+    ConcurrentMap<URL, FailedUnregisteredTask> getFailedUnregistered() {
+        return failedUnregistered;
+    }
+
+    ConcurrentMap<Holder, FailedSubscribedTask> getFailedSubscribed() {
+        return failedSubscribed;
+    }
+
+    ConcurrentMap<Holder, FailedUnsubscribedTask> getFailedUnsubscribed() {
+        return failedUnsubscribed;
+    }
+
+
+    @Override
+    public void register(URL url) {
+        if (!acceptable(url)) {
+            logger.info("URL " + url + " will not be registered to Registry. Registry " + url + " does not accept service of this protocol type.");
+            return;
+        }
+        super.register(url);
+        removeFailedRegistered(url);
+        removeFailedUnregistered(url);
+        try {
+            // Sending a registration request to the server side
+            doRegister(url);
+        } catch (Exception e) {
+            Throwable t = e;
+
+            // If the startup detection is opened, the Exception is thrown directly.
+            boolean check = getUrl().getParameter(Constants.CHECK_KEY, true)
+                    && url.getParameter(Constants.CHECK_KEY, true)
+                    && !CONSUMER_PROTOCOL.equals(url.getProtocol());
+            boolean skipFailback = t instanceof SkipFailbackWrapperException;
+            if (check || skipFailback) {
+                if (skipFailback) {
+                    t = t.getCause();
+                }
+                throw new IllegalStateException("Failed to register " + url + " to registry " + getUrl().getAddress() + ", cause: " + t.getMessage(), t);
+            } else {
+                logger.error("Failed to register " + url + ", waiting for retry, cause: " + t.getMessage(), t);
+            }
+
+            // Record a failed registration request to a failed list, retry regularly
+            addFailedRegistered(url);
+        }
+    }
+
+    @Override
+    public void reExportRegister(URL url) {
+        if (!acceptable(url)) {
+            logger.info("URL " + url + " will not be registered to Registry. Registry " + url + " does not accept service of this protocol type.");
+            return;
+        }
+        super.register(url);
+        removeFailedRegistered(url);
+        removeFailedUnregistered(url);
+        try {
+            // Sending a registration request to the server side
+            doRegister(url);
+        } catch (Exception e) {
+            if (!(e instanceof SkipFailbackWrapperException)) {
+                throw new IllegalStateException("Failed to register (re-export) " + url + " to registry " + getUrl().getAddress() + ", cause: " + e.getMessage(), e);
+            }
+        }
+    }
+
+    @Override
+    public void unregister(URL url) {
+        super.unregister(url);
+        removeFailedRegistered(url);
+        removeFailedUnregistered(url);
+        try {
+            // Sending a cancellation request to the server side
+            doUnregister(url);
+        } catch (Exception e) {
+            Throwable t = e;
+
+            // If the startup detection is opened, the Exception is thrown directly.
+            boolean check = getUrl().getParameter(Constants.CHECK_KEY, true)
+                    && url.getParameter(Constants.CHECK_KEY, true)
+                    && !CONSUMER_PROTOCOL.equals(url.getProtocol());
+            boolean skipFailback = t instanceof SkipFailbackWrapperException;
+            if (check || skipFailback) {
+                if (skipFailback) {
+                    t = t.getCause();
+                }
+                throw new IllegalStateException("Failed to unregister " + url + " to registry " + getUrl().getAddress() + ", cause: " + t.getMessage(), t);
+            } else {
+                logger.error("Failed to unregister " + url + ", waiting for retry, cause: " + t.getMessage(), t);
+            }
+
+            // Record a failed registration request to a failed list, retry regularly
+            addFailedUnregistered(url);
+        }
+    }
+
+    @Override
+    public void reExportUnregister(URL url) {
+        super.unregister(url);
+        removeFailedRegistered(url);
+        removeFailedUnregistered(url);
+        try {
+            // Sending a cancellation request to the server side
+            doUnregister(url);
+        } catch (Exception e) {
+            if (!(e instanceof SkipFailbackWrapperException)) {
+                throw new IllegalStateException("Failed to unregister(re-export) " + url + " to registry " + getUrl().getAddress() + ", cause: " + e.getMessage(), e);
+            }
+        }
+    }
+
+    @Override
+    public void subscribe(URL url, NotifyListener listener) {
+        super.subscribe(url, listener);
+        removeFailedSubscribed(url, listener);
+        try {
+            // Sending a subscription request to the server side
+            doSubscribe(url, listener);
+        } catch (Exception e) {
+            Throwable t = e;
+
+            List<URL> urls = getCacheUrls(url);
+            if (CollectionUtils.isNotEmpty(urls)) {
+                notify(url, listener, urls);
+                logger.error("Failed to subscribe " + url + ", Using cached list: " + urls + " from cache file: " + getUrl().getParameter(FILE_KEY, System.getProperty("user.home") + "/dubbo-registry-" + url.getHost() + ".cache") + ", cause: " + t.getMessage(), t);
+            } else {
+                // If the startup detection is opened, the Exception is thrown directly.
+                boolean check = getUrl().getParameter(Constants.CHECK_KEY, true)
+                        && url.getParameter(Constants.CHECK_KEY, true);
+                boolean skipFailback = t instanceof SkipFailbackWrapperException;
+                if (check || skipFailback) {
+                    if (skipFailback) {
+                        t = t.getCause();
+                    }
+                    throw new IllegalStateException("Failed to subscribe " + url + ", cause: " + t.getMessage(), t);
+                } else {
+                    logger.error("Failed to subscribe " + url + ", waiting for retry, cause: " + t.getMessage(), t);
+                }
+            }
+
+            // Record a failed registration request to a failed list, retry regularly
+            addFailedSubscribed(url, listener);
+        }
+    }
+
+    @Override
+    public void unsubscribe(URL url, NotifyListener listener) {
+        super.unsubscribe(url, listener);
+        removeFailedSubscribed(url, listener);
+        try {
+            // Sending a canceling subscription request to the server side
+            doUnsubscribe(url, listener);
+        } catch (Exception e) {
+            Throwable t = e;
+
+            // If the startup detection is opened, the Exception is thrown directly.
+            boolean check = getUrl().getParameter(Constants.CHECK_KEY, true)
+                    && url.getParameter(Constants.CHECK_KEY, true);
+            boolean skipFailback = t instanceof SkipFailbackWrapperException;
+            if (check || skipFailback) {
+                if (skipFailback) {
+                    t = t.getCause();
+                }
+                throw new IllegalStateException("Failed to unsubscribe " + url + " to registry " + getUrl().getAddress() + ", cause: " + t.getMessage(), t);
+            } else {
+                logger.error("Failed to unsubscribe " + url + ", waiting for retry, cause: " + t.getMessage(), t);
+            }
+
+            // Record a failed registration request to a failed list, retry regularly
+            addFailedUnsubscribed(url, listener);
+        }
+    }
+
+    @Override
+    protected void notify(URL url, NotifyListener listener, List<URL> urls) {
+        if (url == null) {
+            throw new IllegalArgumentException("notify url == null");
+        }
+        if (listener == null) {
+            throw new IllegalArgumentException("notify listener == null");
+        }
+        try {
+            doNotify(url, listener, urls);
+        } catch (Exception t) {
+            // Record a failed registration request to a failed list
+            logger.error("Failed to notify addresses for subscribe " + url + ", cause: " + t.getMessage(), t);
+        }
+    }
+
+    protected void doNotify(URL url, NotifyListener listener, List<URL> urls) {
+        super.notify(url, listener, urls);
+    }
+
+    @Override
+    protected void recover() throws Exception {
+        // register
+        Set<URL> recoverRegistered = new HashSet<URL>(getRegistered());
+        if (!recoverRegistered.isEmpty()) {
+            if (logger.isInfoEnabled()) {
+                logger.info("Recover register url " + recoverRegistered);
+            }
+            for (URL url : recoverRegistered) {
+                // remove fail registry or unRegistry task first.
+                removeFailedRegistered(url);
+                removeFailedUnregistered(url);
+                addFailedRegistered(url);
+            }
+        }
+        // subscribe
+        Map<URL, Set<NotifyListener>> recoverSubscribed = new HashMap<URL, Set<NotifyListener>>(getSubscribed());
+        if (!recoverSubscribed.isEmpty()) {
+            if (logger.isInfoEnabled()) {
+                logger.info("Recover subscribe url " + recoverSubscribed.keySet());
+            }
+            for (Map.Entry<URL, Set<NotifyListener>> entry : recoverSubscribed.entrySet()) {
+                URL url = entry.getKey();
+                for (NotifyListener listener : entry.getValue()) {
+                    // First remove other tasks to ensure that addFailedSubscribed can succeed.
+                    removeFailedSubscribed(url, listener);
+                    addFailedSubscribed(url, listener);
+                }
+            }
+        }
+    }
+
+    @Override
+    public void destroy() {
+        super.destroy();
+        retryTimer.stop();
+    }
+
+    // ==== Template method ====
+
+    public abstract void doRegister(URL url);
+
+    public abstract void doUnregister(URL url);
+
+    public abstract void doSubscribe(URL url, NotifyListener listener);
+
+    public abstract void doUnsubscribe(URL url, NotifyListener listener);
+
+    static class Holder {
+
+        private final URL url;
+
+        private final NotifyListener notifyListener;
+
+        Holder(URL url, NotifyListener notifyListener) {
+            if (url == null || notifyListener == null) {
+                throw new IllegalArgumentException();
+            }
+            this.url = url;
+            this.notifyListener = notifyListener;
+        }
+
+        @Override
+        public int hashCode() {
+            return url.hashCode() + notifyListener.hashCode();
+        }
+
+        @Override
+        public boolean equals(Object obj) {
+            if (obj instanceof Holder) {
+                Holder h = (Holder) obj;
+                return this.url.equals(h.url) && this.notifyListener.equals(h.notifyListener);
+            } else {
+                return false;
+            }
+        }
+    }
+}