--- conflicted
+++ resolved
@@ -81,7 +81,6 @@
         public void handle(HttpServletRequest request, HttpServletResponse response)
                 throws ServletException {
             String uri = request.getRequestURI();
-            // 获得 HttpInvokerServiceExporter 对象
             JsonRpcServer skeleton = skeletonMap.get(uri);
             if (cors) {
                 response.setHeader(ACCESS_CONTROL_ALLOW_ORIGIN_HEADER, "*");
@@ -94,7 +93,6 @@
 
                 RpcContext.getContext().setRemoteAddress(request.getRemoteAddr(), request.getRemotePort());
                 try {
-                    // 执行调用
                     skeleton.handle(request.getInputStream(), response.getOutputStream());
                 } catch (Throwable e) {
                     throw new ServletException(e);
@@ -108,9 +106,7 @@
 
     @Override
     protected <T> Runnable doExport(final T impl, Class<T> type, URL url) throws RpcException {
-        // 获得服务器地址
         String addr = getAddr(url);
-        // 获得 HttpServer 对象。若不存在，进行创建。
         ProtocolServer protocolServer = serverMap.get(addr);
         if (protocolServer == null) {
             RemotingServer remotingServer = httpBinder.bind(url, new InternalHandler(url.getParameter("cors", false)));
@@ -118,17 +114,10 @@
         }
         final String path = url.getAbsolutePath();
         final String genericPath = path + "/" + GENERIC_KEY;
-<<<<<<< HEAD
-        JsonRpcServer skeleton = new JsonRpcServer(impl, type);
-        JsonRpcServer genericServer = new JsonRpcServer(impl, GenericService.class);
-        // 创建 HttpInvokerServiceExporter 对象
-        // 添加到 skeletonMap 中
-=======
         ObjectMapper mapper = new ObjectMapper();
         mapper.configure(DeserializationFeature.FAIL_ON_UNKNOWN_PROPERTIES, false);
         JsonRpcServer skeleton = new JsonRpcServer(mapper, impl, type);
         JsonRpcServer genericServer = new JsonRpcServer(mapper, impl, GenericService.class);
->>>>>>> b194bb0e
         skeletonMap.put(path, skeleton);
         skeletonMap.put(genericPath, genericServer);
         return () -> {
