--- conflicted
+++ resolved
@@ -52,33 +52,15 @@
  */
 public class DubboCodec extends ExchangeCodec {
 
-    /**
-     * 协议名
-     */
     public static final String NAME = "dubbo";
-    /**
-     * 协议版本
-     */
     public static final String DUBBO_VERSION = Version.getProtocolVersion();
-    /**
-     * 响应 - 异常
-     */
     public static final byte RESPONSE_WITH_EXCEPTION = 0;
-    /**
-     * 响应 - 正常（空返回）
-     */
     public static final byte RESPONSE_VALUE = 1;
-    /**
-     * 响应 - 正常（有返回）
-     */
     public static final byte RESPONSE_NULL_VALUE = 2;
     public static final byte RESPONSE_WITH_EXCEPTION_WITH_ATTACHMENTS = 3;
     public static final byte RESPONSE_VALUE_WITH_ATTACHMENTS = 4;
     public static final byte RESPONSE_NULL_VALUE_WITH_ATTACHMENTS = 5;
     public static final Object[] EMPTY_OBJECT_ARRAY = new Object[0];
-    /**
-     * 方法参数 - 空（类型）
-     */
     public static final Class<?>[] EMPTY_CLASS_ARRAY = new Class<?>[0];
     private static final Logger log = LoggerFactory.getLogger(DubboCodec.class);
 
@@ -86,32 +68,20 @@
     protected Object decodeBody(Channel channel, InputStream is, byte[] header) throws IOException {
         byte flag = header[2], proto = (byte) (flag & SERIALIZATION_MASK);
         // get request id.
-        // 获得请求||响应编号
         long id = Bytes.bytes2long(header, 4);
-        // 若是心跳事件，进行设置
         if ((flag & FLAG_REQUEST) == 0) {
             // decode response.
             Response res = new Response(id);
-            // 解析响应
             if ((flag & FLAG_EVENT) != 0) {
                 res.setEvent(true);
             }
-            // 设置状态
             // get status.
             byte status = header[3];
             res.setStatus(status);
             try {
-                // 正常响应状态
                 if (status == Response.OK) {
                     Object data;
-                    // 解码心跳事件
-                    // 解码其它事件
                     if (res.isEvent()) {
-<<<<<<< HEAD
-                        ObjectInput in = CodecSupport.deserialize(channel.getUrl(), is, proto);
-                        data = decodeEventData(channel, in);
-                    // 解码普通响应
-=======
                         byte[] eventPayload = CodecSupport.getPayload(is);
                         if (CodecSupport.isHeartBeat(eventPayload, proto)) {
                             // heart beat response data is always null;
@@ -120,7 +90,6 @@
                             ObjectInput in = CodecSupport.deserialize(channel.getUrl(), new ByteArrayInputStream(eventPayload), proto);
                             data = decodeEventData(channel, in, eventPayload);
                         }
->>>>>>> b194bb0e
                     } else {
                         DecodeableRpcResult result;
                         if (channel.getUrl().getParameter(DECODE_IN_IO_THREAD_KEY, DEFAULT_DECODE_IN_IO_THREAD)) {
@@ -151,16 +120,12 @@
             // decode request.
             Request req = new Request(id);
             req.setVersion(Version.getProtocolVersion());
-            // 是否需要响应
             req.setTwoWay((flag & FLAG_TWOWAY) != 0);
-            // 若是心跳事件，进行设置
             if ((flag & FLAG_EVENT) != 0) {
                 req.setEvent(true);
             }
             try {
                 Object data;
-                // 解码心跳事件
-                // 解码其它事件
                 if (req.isEvent()) {
                     byte[] eventPayload = CodecSupport.getPayload(is);
                     if (CodecSupport.isHeartBeat(eventPayload, proto)) {
@@ -172,11 +137,9 @@
                     }
                 } else {
                     DecodeableRpcInvocation inv;
-                    // 在通信框架（例如，Netty）的 IO 线程，解码
                     if (channel.getUrl().getParameter(DECODE_IN_IO_THREAD_KEY, DEFAULT_DECODE_IN_IO_THREAD)) {
                         inv = new DecodeableRpcInvocation(channel, req, is, proto);
                         inv.decode();
-                    // 在 Dubbo ThreadPool 线程，解码，使用 DecodeHandler
                     } else {
                         inv = new DecodeableRpcInvocation(channel, req,
                                 new UnsafeByteArrayInputStream(readMessageData(is)), proto);
@@ -220,7 +183,6 @@
     protected void encodeRequestData(Channel channel, ObjectOutput out, Object data, String version) throws IOException {
         RpcInvocation inv = (RpcInvocation) data;
 
-        // 写入 `dubbo` `path` `version`
         out.writeUTF(version);
         // https://github.com/apache/dubbo/issues/6138
         String serviceName = inv.getAttachment(INTERFACE_KEY);
@@ -230,7 +192,6 @@
         out.writeUTF(serviceName);
         out.writeUTF(inv.getAttachment(VERSION_KEY));
 
-        // 写入方法、方法签名、方法参数集合
         out.writeUTF(inv.getMethodName());
         out.writeUTF(inv.getParameterTypesDesc());
         Object[] args = inv.getArguments();
@@ -239,7 +200,6 @@
                 out.writeObject(encodeInvocationArgument(channel, inv, i));
             }
         }
-        // 写入隐式传参集合
         out.writeAttachments(inv.getObjectAttachments());
     }
 
@@ -249,12 +209,10 @@
         // currently, the version value in Response records the version of Request
         boolean attach = Version.isSupportResponseAttachment(version);
         Throwable th = result.getException();
-        // 正常
         if (th == null) {
             Object ret = result.getValue();
             if (ret == null) {
                 out.writeByte(attach ? RESPONSE_NULL_VALUE_WITH_ATTACHMENTS : RESPONSE_NULL_VALUE);
-            // 有返回
             } else {
                 out.writeByte(attach ? RESPONSE_VALUE_WITH_ATTACHMENTS : RESPONSE_VALUE);
                 out.writeObject(ret);
