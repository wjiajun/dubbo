/*
 * Licensed to the Apache Software Foundation (ASF) under one or more
 * contributor license agreements.  See the NOTICE file distributed with
 * this work for additional information regarding copyright ownership.
 * The ASF licenses this file to You under the Apache License, Version 2.0
 * (the "License"); you may not use this file except in compliance with
 * the License.  You may obtain a copy of the License at
 *
 *     http://www.apache.org/licenses/LICENSE-2.0
 *
 * Unless required by applicable law or agreed to in writing, software
 * distributed under the License is distributed on an "AS IS" BASIS,
 * WITHOUT WARRANTIES OR CONDITIONS OF ANY KIND, either express or implied.
 * See the License for the specific language governing permissions and
 * limitations under the License.
 */
package org.apache.dubbo.rpc.protocol.dubbo;

import org.apache.dubbo.common.URL;
import org.apache.dubbo.common.URLBuilder;
import org.apache.dubbo.common.config.ConfigurationUtils;
import org.apache.dubbo.common.extension.ExtensionLoader;
import org.apache.dubbo.common.serialize.support.SerializableClassRegistry;
import org.apache.dubbo.common.serialize.support.SerializationOptimizer;
import org.apache.dubbo.common.utils.CollectionUtils;
import org.apache.dubbo.common.utils.ConcurrentHashSet;
import org.apache.dubbo.common.utils.ConfigUtils;
import org.apache.dubbo.common.utils.NetUtils;
import org.apache.dubbo.common.utils.StringUtils;
import org.apache.dubbo.remoting.Channel;
import org.apache.dubbo.remoting.RemotingException;
import org.apache.dubbo.remoting.RemotingServer;
import org.apache.dubbo.remoting.Transporter;
import org.apache.dubbo.remoting.exchange.ExchangeChannel;
import org.apache.dubbo.remoting.exchange.ExchangeClient;
import org.apache.dubbo.remoting.exchange.ExchangeHandler;
import org.apache.dubbo.remoting.exchange.ExchangeServer;
import org.apache.dubbo.remoting.exchange.Exchangers;
import org.apache.dubbo.remoting.exchange.support.ExchangeHandlerAdapter;
import org.apache.dubbo.rpc.Exporter;
import org.apache.dubbo.rpc.Invocation;
import org.apache.dubbo.rpc.Invoker;
import org.apache.dubbo.rpc.Protocol;
import org.apache.dubbo.rpc.ProtocolServer;
import org.apache.dubbo.rpc.Result;
import org.apache.dubbo.rpc.RpcContext;
import org.apache.dubbo.rpc.RpcException;
import org.apache.dubbo.rpc.RpcInvocation;
import org.apache.dubbo.rpc.protocol.AbstractProtocol;

import java.net.InetSocketAddress;
import java.util.ArrayList;
import java.util.Collection;
import java.util.Collections;
import java.util.List;
import java.util.Map;
import java.util.Set;
import java.util.concurrent.CompletableFuture;
import java.util.concurrent.ConcurrentHashMap;
import java.util.function.Function;

import static org.apache.dubbo.common.constants.CommonConstants.COMMA_SEPARATOR;
import static org.apache.dubbo.common.constants.CommonConstants.GROUP_KEY;
import static org.apache.dubbo.common.constants.CommonConstants.INTERFACE_KEY;
import static org.apache.dubbo.common.constants.CommonConstants.LAZY_CONNECT_KEY;
import static org.apache.dubbo.common.constants.CommonConstants.METHODS_KEY;
import static org.apache.dubbo.common.constants.CommonConstants.PATH_KEY;
import static org.apache.dubbo.common.constants.CommonConstants.STUB_EVENT_KEY;
import static org.apache.dubbo.common.constants.CommonConstants.VERSION_KEY;
import static org.apache.dubbo.remoting.Constants.CHANNEL_READONLYEVENT_SENT_KEY;
import static org.apache.dubbo.remoting.Constants.CLIENT_KEY;
import static org.apache.dubbo.remoting.Constants.CODEC_KEY;
import static org.apache.dubbo.remoting.Constants.CONNECTIONS_KEY;
import static org.apache.dubbo.remoting.Constants.DEFAULT_HEARTBEAT;
import static org.apache.dubbo.remoting.Constants.DEFAULT_REMOTING_CLIENT;
import static org.apache.dubbo.remoting.Constants.HEARTBEAT_KEY;
import static org.apache.dubbo.remoting.Constants.SERVER_KEY;
import static org.apache.dubbo.rpc.Constants.DEFAULT_REMOTING_SERVER;
import static org.apache.dubbo.rpc.Constants.DEFAULT_STUB_EVENT;
import static org.apache.dubbo.rpc.Constants.IS_SERVER_KEY;
import static org.apache.dubbo.rpc.Constants.STUB_EVENT_METHODS_KEY;
import static org.apache.dubbo.rpc.protocol.dubbo.Constants.CALLBACK_SERVICE_KEY;
import static org.apache.dubbo.rpc.protocol.dubbo.Constants.DEFAULT_SHARE_CONNECTIONS;
import static org.apache.dubbo.rpc.protocol.dubbo.Constants.IS_CALLBACK_SERVICE;
import static org.apache.dubbo.rpc.protocol.dubbo.Constants.ON_CONNECT_KEY;
import static org.apache.dubbo.rpc.protocol.dubbo.Constants.ON_DISCONNECT_KEY;
import static org.apache.dubbo.rpc.protocol.dubbo.Constants.OPTIMIZER_KEY;
import static org.apache.dubbo.rpc.protocol.dubbo.Constants.SHARE_CONNECTIONS_KEY;


/**
 * dubbo protocol support.
 */
public class DubboProtocol extends AbstractProtocol {

    public static final String NAME = "dubbo";

    public static final int DEFAULT_PORT = 20880;
    private static final String IS_CALLBACK_SERVICE_INVOKE = "_isCallBackServiceInvoke";
    private static volatile DubboProtocol INSTANCE;
    private static Object MONITOR = new Object();

    /**
     * <host:port,Exchanger>
     * {@link Map<String, List<ReferenceCountExchangeClient>}
     */
<<<<<<< HEAD
    /**
     * 通信客户端集合
     *
     * key: 服务器地址。格式为：host:port
     */
    private final Map<String, List<ReferenceCountExchangeClient>> referenceClientMap = new ConcurrentHashMap<>();
    private final ConcurrentMap<String, Object> locks = new ConcurrentHashMap<>();
    /**
     * 已初始化的 SerializationOptimizer 实现类名的集合
     */
=======
    private final Map<String, Object> referenceClientMap = new ConcurrentHashMap<>();
    private static final Object PENDING_OBJECT = new Object();
>>>>>>> b194bb0e
    private final Set<String> optimizers = new ConcurrentHashSet<>();

    // 处理服务消费者的远程调用
    private ExchangeHandler requestHandler = new ExchangeHandlerAdapter() {

        @Override
        public CompletableFuture<Object> reply(ExchangeChannel channel, Object message) throws RemotingException {

            if (!(message instanceof Invocation)) {
                throw new RemotingException(channel, "Unsupported request: "
                        + (message == null ? null : (message.getClass().getName() + ": " + message))
                        + ", channel: consumer: " + channel.getRemoteAddress() + " --> provider: " + channel.getLocalAddress());
            }

            Invocation inv = (Invocation) message;
            // 获得请求对应的 Invoker 对象
            Invoker<?> invoker = getInvoker(channel, inv);
            // 如果是callback 需要处理高版本调用低版本的问题
            // need to consider backward-compatibility if it's a callback
            if (Boolean.TRUE.toString().equals(inv.getObjectAttachments().get(IS_CALLBACK_SERVICE_INVOKE))) {
                String methodsStr = invoker.getUrl().getParameters().get(METHODS_KEY);
                boolean hasMethod = false;
                if (methodsStr == null || !methodsStr.contains(COMMA_SEPARATOR)) {
                    hasMethod = inv.getMethodName().equals(methodsStr);
                } else {
                    String[] methods = methodsStr.split(COMMA_SEPARATOR);
                    for (String method : methods) {
                        if (inv.getMethodName().equals(method)) {
                            hasMethod = true;
                            break;
                        }
                    }
                }
                if (!hasMethod) {
                    logger.warn(new IllegalStateException("The methodName " + inv.getMethodName()
                            + " not found in callback service interface ,invoke will be ignored."
                            + " please update the api interface. url is:"
                            + invoker.getUrl()) + " ,invocation is :" + inv);
                    return null;
                }
            }
            // 设置调用方的地址
            RpcContext.getContext().setRemoteAddress(channel.getRemoteAddress());
            Result result = invoker.invoke(inv);
            return result.thenApply(Function.identity());
        }

        @Override
        public void received(Channel channel, Object message) throws RemotingException {
            if (message instanceof Invocation) {
                reply((ExchangeChannel) channel, message);

            } else {
                super.received(channel, message);
            }
        }

        @Override
        public void connected(Channel channel) throws RemotingException {
            invoke(channel, ON_CONNECT_KEY);
        }

        @Override
        public void disconnected(Channel channel) throws RemotingException {
            if (logger.isDebugEnabled()) {
                logger.debug("disconnected from " + channel.getRemoteAddress() + ",url:" + channel.getUrl());
            }
            invoke(channel, ON_DISCONNECT_KEY);
        }

        /**
         * 调用方法
         *
         * @param channel 通道
         * @param methodKey 方法名
         */
        private void invoke(Channel channel, String methodKey) {
            // 创建 Invocation 对象
            Invocation invocation = createInvocation(channel, channel.getUrl(), methodKey);
            // 调用 received 方法，执行对应的方法
            if (invocation != null) {
                try {
                    received(channel, invocation);
                } catch (Throwable t) {
                    logger.warn("Failed to invoke event method " + invocation.getMethodName() + "(), cause: " + t.getMessage(), t);
                }
            }
        }

        /**
         * FIXME channel.getUrl() always binds to a fixed service, and this service is random.
         * we can choose to use a common service to carry onConnect event if there's no easy way to get the specific
         * service this connection is binding to.
         * @param channel
         * @param url
         * @param methodKey
         * @return
         */
        private Invocation createInvocation(Channel channel, URL url, String methodKey) {
            String method = url.getParameter(methodKey);
            if (method == null || method.length() == 0) {
                return null;
            }

            RpcInvocation invocation = new RpcInvocation(method, url.getParameter(INTERFACE_KEY), "", new Class<?>[0], new Object[0]);
            invocation.setAttachment(PATH_KEY, url.getPath());
            invocation.setAttachment(GROUP_KEY, url.getParameter(GROUP_KEY));
            invocation.setAttachment(INTERFACE_KEY, url.getParameter(INTERFACE_KEY));
            invocation.setAttachment(VERSION_KEY, url.getParameter(VERSION_KEY));
            if (url.getParameter(STUB_EVENT_KEY, false)) {
                invocation.setAttachment(STUB_EVENT_KEY, Boolean.TRUE.toString());
            }

            return invocation;
        }
    };

    public DubboProtocol() {
    }

    public static DubboProtocol getDubboProtocol() {
        if (null == INSTANCE) {
            synchronized (MONITOR) {
                if (null == INSTANCE) {
                    INSTANCE = (DubboProtocol) ExtensionLoader.getExtensionLoader(Protocol.class).getOriginalInstance(DubboProtocol.NAME);
                }
            }
        }
        return INSTANCE;
    }

    private boolean isClientSide(Channel channel) {
        InetSocketAddress address = channel.getRemoteAddress();
        URL url = channel.getUrl();
        return url.getPort() == address.getPort() &&
                NetUtils.filterLocalHost(channel.getUrl().getIp())
                        .equals(NetUtils.filterLocalHost(address.getAddress().getHostAddress()));
    }

    Invoker<?> getInvoker(Channel channel, Invocation inv) throws RemotingException {
        boolean isCallBackServiceInvoke = false;
        boolean isStubServiceInvoke = false;
        int port = channel.getLocalAddress().getPort();
        String path = (String) inv.getObjectAttachments().get(PATH_KEY);

        // if it's callback service on client side
        isStubServiceInvoke = Boolean.TRUE.toString().equals(inv.getObjectAttachments().get(STUB_EVENT_KEY));
        if (isStubServiceInvoke) {
            port = channel.getRemoteAddress().getPort();
        }

        // 如果是参数回调，获得真正的服务名 `path` 。
        //callback
        isCallBackServiceInvoke = isClientSide(channel) && !isStubServiceInvoke;
        if (isCallBackServiceInvoke) {
            path += "." + inv.getObjectAttachments().get(CALLBACK_SERVICE_KEY);
            inv.getObjectAttachments().put(IS_CALLBACK_SERVICE_INVOKE, Boolean.TRUE.toString());
        }

        String serviceKey = serviceKey(
                port,
                path,
                (String) inv.getObjectAttachments().get(VERSION_KEY),
                (String) inv.getObjectAttachments().get(GROUP_KEY)
        );
        DubboExporter<?> exporter = (DubboExporter<?>) exporterMap.getExport(serviceKey);

        if (exporter == null) {
            throw new RemotingException(channel,
                    "Not found exported service: " + serviceKey + " in " + exporterMap.getExporterMap().keySet() + ", may be version or group mismatch " +
                            ", channel: consumer: " + channel.getRemoteAddress() + " --> provider: " + channel.getLocalAddress() +
                            ", message:" + getInvocationWithoutData(inv));
        }

        return exporter.getInvoker();
    }

    public Collection<Invoker<?>> getInvokers() {
        return Collections.unmodifiableCollection(invokers);
    }

    @Override
    public int getDefaultPort() {
        return DEFAULT_PORT;
    }

    @Override
    // 打开 socket 侦听服务，并接收客户端发来的各种请求
    public <T> Exporter<T> export(Invoker<T> invoker) throws RpcException {
        URL url = invoker.getUrl();

        // export service.
        // 创建 DubboExporter 对象，并添加到 `exporterMap` 。
        String key = serviceKey(url);
        DubboExporter<T> exporter = new DubboExporter<T>(invoker, key, exporterMap);
        exporterMap.addExportMap(key, exporter);

        //export an stub service for dispatching event
        Boolean isStubSupportEvent = url.getParameter(STUB_EVENT_KEY, DEFAULT_STUB_EVENT);
        Boolean isCallbackservice = url.getParameter(IS_CALLBACK_SERVICE, false);
        if (isStubSupportEvent && !isCallbackservice) {
            String stubServiceMethods = url.getParameter(STUB_EVENT_METHODS_KEY);
            if (stubServiceMethods == null || stubServiceMethods.length() == 0) {
                if (logger.isWarnEnabled()) {
                    logger.warn(new IllegalStateException("consumer [" + url.getParameter(INTERFACE_KEY) +
                            "], has set stubproxy support event ,but no stub methods founded."));
                }

            }
        }

        // 启动服务器
        openServer(url);
        // 初始化序列化优化器
        optimizeSerialization(url);

        return exporter;
    }

    // 启动服务器
    private void openServer(URL url) {
        // find server.
        // 获得服务器地址
        String key = url.getAddress();
        //client can export a service which's only for server to invoke
        boolean isServer = url.getParameter(IS_SERVER_KEY, true);
        if (isServer) {
            ProtocolServer server = serverMap.get(key);
            if (server == null) {
                synchronized (this) {
                    server = serverMap.get(key);
                    if (server == null) {
                        // 创建服务器
                        serverMap.put(key, createServer(url));
                    }
                }
            } else {
                // server supports reset, use together with override
                // 重置服务器的属性
                server.reset(url);
            }
        }
    }

    private ProtocolServer createServer(URL url) {
        url = URLBuilder.from(url)
                // send readonly event when server closes, it's enabled by default
                // 默认开启 server 关闭时发送 READ_ONLY 事件
                .addParameterIfAbsent(CHANNEL_READONLYEVENT_SENT_KEY, Boolean.TRUE.toString())
                // 默认开启 heartbeat
                // enable heartbeat by default
                .addParameterIfAbsent(HEARTBEAT_KEY, String.valueOf(DEFAULT_HEARTBEAT))
                .addParameter(CODEC_KEY, DubboCodec.NAME)
                .build();
        // 校验 Server 的 Dubbo SPI 拓展是否存在
        String str = url.getParameter(SERVER_KEY, DEFAULT_REMOTING_SERVER);

        if (str != null && str.length() > 0 && !ExtensionLoader.getExtensionLoader(Transporter.class).hasExtension(str)) {
            throw new RpcException("Unsupported server type: " + str + ", url: " + url);
        }

        // 启动服务器
        ExchangeServer server;
        try {
            server = Exchangers.bind(url, requestHandler);
        } catch (RemotingException e) {
            throw new RpcException("Fail to start server(url: " + url + ") " + e.getMessage(), e);
        }

        // 校验 Client 的 Dubbo SPI 拓展是否存在
        str = url.getParameter(CLIENT_KEY);
        if (str != null && str.length() > 0) {
            Set<String> supportedTypes = ExtensionLoader.getExtensionLoader(Transporter.class).getSupportedExtensions();
            if (!supportedTypes.contains(str)) {
                throw new RpcException("Unsupported client type: " + str);
            }
        }

        return new DubboProtocolServer(server);
    }

    private void optimizeSerialization(URL url) throws RpcException {
        // 获得 `"optimizer"` 配置项
        String className = url.getParameter(OPTIMIZER_KEY, "");
        if (StringUtils.isEmpty(className) || optimizers.contains(className)) {// 已注册
            return;
        }

        logger.info("Optimizing the serialization process for Kryo, FST, etc...");

        try {
            // 加载 SerializationOptimizer 实现类
            Class clazz = Thread.currentThread().getContextClassLoader().loadClass(className);
            if (!SerializationOptimizer.class.isAssignableFrom(clazz)) {
                throw new RpcException(
                        "The serialization optimizer " + className + " isn't an instance of " + SerializationOptimizer.class.getName());
            }

            // 创建 SerializationOptimizer 对象
            SerializationOptimizer optimizer = (SerializationOptimizer) clazz.newInstance();

            if (optimizer.getSerializableClasses() == null) {
                return;
            }

            // 注册到 SerializableClassRegistry 中
            for (Class c : optimizer.getSerializableClasses()) {
                SerializableClassRegistry.registerClass(c);
            }

            // 添加到 optimizers 中
            optimizers.add(className);

        } catch (ClassNotFoundException e) {
            throw new RpcException("Cannot find the serialization optimizer class: " + className, e);

        } catch (InstantiationException | IllegalAccessException e) {
            throw new RpcException("Cannot instantiate the serialization optimizer class: " + className, e);

        }
    }

    @Override
    public <T> Invoker<T> protocolBindingRefer(Class<T> serviceType, URL url) throws RpcException {
        // 初始化序列化优化器
        optimizeSerialization(url);

        // 获得远程通信客户端数组
        // 创建 DubboInvoker 对象
        // create rpc invoker.
        DubboInvoker<T> invoker = new DubboInvoker<T>(serviceType, url, getClients(url), invokers);
        invokers.add(invoker);

        return invoker;
    }

    /**
     * 获得连接服务提供者的远程通信客户端数组
     *
     * @param url 服务提供者 URL
     * @return 远程通信客户端
     */
    private ExchangeClient[] getClients(URL url) {
        // whether to share connection
<<<<<<< HEAD
        // 是否共享连接
        boolean useShareConnect = false;

=======
>>>>>>> b194bb0e
        int connections = url.getParameter(CONNECTIONS_KEY, 0);
        // if not configured, connection is shared, otherwise, one connection for one service
        if (connections == 0) {
            /*
             * The xml configuration should have a higher priority than properties.
             */
            String shareConnectionsStr = url.getParameter(SHARE_CONNECTIONS_KEY, (String) null);
            connections = Integer.parseInt(StringUtils.isBlank(shareConnectionsStr) ? ConfigUtils.getProperty(SHARE_CONNECTIONS_KEY,
                    DEFAULT_SHARE_CONNECTIONS) : shareConnectionsStr);
<<<<<<< HEAD
            shareClients = getSharedClient(url, connections);
        }

        // 创建连接服务提供者的 ExchangeClient 对象数组
        ExchangeClient[] clients = new ExchangeClient[connections];
        for (int i = 0; i < clients.length; i++) {
            if (useShareConnect) {// 共享
                clients[i] = shareClients.get(i);

            } else {// 不共享
=======
            return getSharedClient(url, connections).toArray(new ExchangeClient[0]);
        } else {
            ExchangeClient[] clients = new ExchangeClient[connections];
            for (int i = 0; i < clients.length; i++) {
>>>>>>> b194bb0e
                clients[i] = initClient(url);
            }
            return clients;
        }

    }

    /**
     * Get shared connection
     *
     * @param url
     * @param connectNum connectNum must be greater than or equal to 1
     */
    @SuppressWarnings("unchecked")
    private List<ReferenceCountExchangeClient> getSharedClient(URL url, int connectNum) {
        // 从集合中，查找 ReferenceCountExchangeClient 对象
        String key = url.getAddress();

        Object clients = referenceClientMap.get(key);
        if (clients instanceof List) {
            List<ReferenceCountExchangeClient> typedClients = (List<ReferenceCountExchangeClient>) clients;
            if (checkClientCanUse(typedClients)) {
                batchClientRefIncr(typedClients);
                return typedClients;
            }
        }

        List<ReferenceCountExchangeClient> typedClients = null;

        synchronized (referenceClientMap) {
            for (; ; ) {
                clients = referenceClientMap.get(key);

                if (clients instanceof List) {
                    typedClients = (List<ReferenceCountExchangeClient>) clients;
                    if (checkClientCanUse(typedClients)) {
                        batchClientRefIncr(typedClients);
                        return typedClients;
                    } else {
                        referenceClientMap.put(key, PENDING_OBJECT);
                        break;
                    }
                } else if (clients == PENDING_OBJECT) {
                    try {
                        referenceClientMap.wait();
                    } catch (InterruptedException ignored) {
                    }
                } else {
                    referenceClientMap.put(key, PENDING_OBJECT);
                    break;
                }
            }
        }

        try {
            // connectNum must be greater than or equal to 1
            connectNum = Math.max(connectNum, 1);

            // If the clients is empty, then the first initialization is
            if (CollectionUtils.isEmpty(typedClients)) {
                typedClients = buildReferenceCountExchangeClientList(url, connectNum);
            } else {
                for (int i = 0; i < typedClients.size(); i++) {
                    ReferenceCountExchangeClient referenceCountExchangeClient = typedClients.get(i);
                    // If there is a client in the list that is no longer available, create a new one to replace him.
                    if (referenceCountExchangeClient == null || referenceCountExchangeClient.isClosed()) {
                        typedClients.set(i, buildReferenceCountExchangeClient(url));
                        continue;
                    }
                    referenceCountExchangeClient.incrementAndGetCount();
                }
            }
        } finally {
            synchronized (referenceClientMap) {
                if (typedClients == null) {
                    referenceClientMap.remove(key);
                } else {
                    referenceClientMap.put(key, typedClients);
                }
                referenceClientMap.notifyAll();
            }
        }
        return typedClients;

    }

    /**
     * Check if the client list is all available
     *
     * @param referenceCountExchangeClients
     * @return true-available，false-unavailable
     */
    private boolean checkClientCanUse(List<ReferenceCountExchangeClient> referenceCountExchangeClients) {
        if (CollectionUtils.isEmpty(referenceCountExchangeClients)) {
            return false;
        }

        for (ReferenceCountExchangeClient referenceCountExchangeClient : referenceCountExchangeClients) {
            // As long as one client is not available, you need to replace the unavailable client with the available one.
            if (referenceCountExchangeClient == null || referenceCountExchangeClient.getCount() <= 0 ||
                    referenceCountExchangeClient.isClosed()) {
                return false;
            }
        }

        return true;
    }

    /**
     * Increase the reference Count if we create new invoker shares same connection, the connection will be closed without any reference.
     *
     * @param referenceCountExchangeClients
     */
    private void batchClientRefIncr(List<ReferenceCountExchangeClient> referenceCountExchangeClients) {
        if (CollectionUtils.isEmpty(referenceCountExchangeClients)) {
            return;
        }

        for (ReferenceCountExchangeClient referenceCountExchangeClient : referenceCountExchangeClients) {
            if (referenceCountExchangeClient != null) {
                referenceCountExchangeClient.incrementAndGetCount();
            }
        }
    }

    /**
     * Bulk build client
     *
     * @param url
     * @param connectNum
     * @return
     */
    private List<ReferenceCountExchangeClient> buildReferenceCountExchangeClientList(URL url, int connectNum) {
        List<ReferenceCountExchangeClient> clients = new ArrayList<>();

        for (int i = 0; i < connectNum; i++) {
            clients.add(buildReferenceCountExchangeClient(url));
        }

        return clients;
    }

    /**
     * Build a single client
     *
     * @param url
     * @return
     */
    private ReferenceCountExchangeClient buildReferenceCountExchangeClient(URL url) {
        ExchangeClient exchangeClient = initClient(url);

        return new ReferenceCountExchangeClient(exchangeClient);
    }

    /**
     * Create new connection
     *
     * @param url
     */
    private ExchangeClient initClient(URL url) {
        // 校验 Client 的 Dubbo SPI 拓展是否存在
        // client type setting.
        String str = url.getParameter(CLIENT_KEY, url.getParameter(SERVER_KEY, DEFAULT_REMOTING_CLIENT));
        // 设置编解码器为 Dubbo ，即 DubboCountCodec
        url = url.addParameter(CODEC_KEY, DubboCodec.NAME);
        // enable heartbeat by default
        // 默认开启 heartbeat
        url = url.addParameterIfAbsent(HEARTBEAT_KEY, String.valueOf(DEFAULT_HEARTBEAT));

        // BIO is not allowed since it has severe performance issue.
        if (str != null && str.length() > 0 && !ExtensionLoader.getExtensionLoader(Transporter.class).hasExtension(str)) {
            throw new RpcException("Unsupported client type: " + str + "," +
                    " supported client type is " +
                    StringUtils.join(ExtensionLoader.getExtensionLoader(Transporter.class).getSupportedExtensions(), " "));
        }

        // 连接服务器，创建客户端
        ExchangeClient client;
        try {
            // connection should be lazy
            // 懒连接，创建 LazyConnectExchangeClient 对象
            if (url.getParameter(LAZY_CONNECT_KEY, false)) {
                // 直接连接，创建 HeaderExchangeClient 对象
                client = new LazyConnectExchangeClient(url, requestHandler);

            } else {
                client = Exchangers.connect(url, requestHandler);
            }

        } catch (RemotingException e) {
            throw new RpcException("Fail to create remoting client for service(" + url + "): " + e.getMessage(), e);
        }

        return client;
    }

    @Override
    @SuppressWarnings("unchecked")
    public void destroy() {
        // 销毁所有 ExchangeServer
        for (String key : new ArrayList<>(serverMap.keySet())) {
            ProtocolServer protocolServer = serverMap.remove(key);

            if (protocolServer == null) {
                continue;
            }

            RemotingServer server = protocolServer.getRemotingServer();

            try {
                if (logger.isInfoEnabled()) {
                    logger.info("Close dubbo server: " + server.getLocalAddress());
                }

                server.close(ConfigurationUtils.getServerShutdownTimeout());

            } catch (Throwable t) {
                logger.warn(t.getMessage(), t);
            }
        }

        // 销毁所有 ExchangeClient
        for (String key : new ArrayList<>(referenceClientMap.keySet())) {
            Object clients = referenceClientMap.remove(key);
            if (clients instanceof List) {
                List<ReferenceCountExchangeClient> typedClients = (List<ReferenceCountExchangeClient>) clients;

                if (CollectionUtils.isEmpty(typedClients)) {
                    continue;
                }

                for (ReferenceCountExchangeClient client : typedClients) {
                    closeReferenceCountExchangeClient(client);
                }
            }
        }

        super.destroy();
    }

    /**
     * close ReferenceCountExchangeClient
     *
     * @param client
     */
    private void closeReferenceCountExchangeClient(ReferenceCountExchangeClient client) {
        if (client == null) {
            return;
        }

        try {
            if (logger.isInfoEnabled()) {
                logger.info("Close dubbo connect: " + client.getLocalAddress() + "-->" + client.getRemoteAddress());
            }

            client.close(ConfigurationUtils.getServerShutdownTimeout());

            // TODO
            /*
             * At this time, ReferenceCountExchangeClient#client has been replaced with LazyConnectExchangeClient.
             * Do you need to call client.close again to ensure that LazyConnectExchangeClient is also closed?
             */

        } catch (Throwable t) {
            logger.warn(t.getMessage(), t);
        }
    }

    /**
     * only log body in debugger mode for size & security consideration.
     *
     * @param invocation
     * @return
     */
    private Invocation getInvocationWithoutData(Invocation invocation) {
        if (logger.isDebugEnabled()) {
            return invocation;
        }
        if (invocation instanceof RpcInvocation) {
            RpcInvocation rpcInvocation = (RpcInvocation) invocation;
            rpcInvocation.setArguments(null);
            return rpcInvocation;
        }
        return invocation;
    }
}<|MERGE_RESOLUTION|>--- conflicted
+++ resolved
@@ -104,24 +104,10 @@
      * <host:port,Exchanger>
      * {@link Map<String, List<ReferenceCountExchangeClient>}
      */
-<<<<<<< HEAD
-    /**
-     * 通信客户端集合
-     *
-     * key: 服务器地址。格式为：host:port
-     */
-    private final Map<String, List<ReferenceCountExchangeClient>> referenceClientMap = new ConcurrentHashMap<>();
-    private final ConcurrentMap<String, Object> locks = new ConcurrentHashMap<>();
-    /**
-     * 已初始化的 SerializationOptimizer 实现类名的集合
-     */
-=======
     private final Map<String, Object> referenceClientMap = new ConcurrentHashMap<>();
     private static final Object PENDING_OBJECT = new Object();
->>>>>>> b194bb0e
     private final Set<String> optimizers = new ConcurrentHashSet<>();
 
-    // 处理服务消费者的远程调用
     private ExchangeHandler requestHandler = new ExchangeHandlerAdapter() {
 
         @Override
@@ -134,9 +120,7 @@
             }
 
             Invocation inv = (Invocation) message;
-            // 获得请求对应的 Invoker 对象
             Invoker<?> invoker = getInvoker(channel, inv);
-            // 如果是callback 需要处理高版本调用低版本的问题
             // need to consider backward-compatibility if it's a callback
             if (Boolean.TRUE.toString().equals(inv.getObjectAttachments().get(IS_CALLBACK_SERVICE_INVOKE))) {
                 String methodsStr = invoker.getUrl().getParameters().get(METHODS_KEY);
@@ -160,7 +144,6 @@
                     return null;
                 }
             }
-            // 设置调用方的地址
             RpcContext.getContext().setRemoteAddress(channel.getRemoteAddress());
             Result result = invoker.invoke(inv);
             return result.thenApply(Function.identity());
@@ -189,16 +172,8 @@
             invoke(channel, ON_DISCONNECT_KEY);
         }
 
-        /**
-         * 调用方法
-         *
-         * @param channel 通道
-         * @param methodKey 方法名
-         */
         private void invoke(Channel channel, String methodKey) {
-            // 创建 Invocation 对象
             Invocation invocation = createInvocation(channel, channel.getUrl(), methodKey);
-            // 调用 received 方法，执行对应的方法
             if (invocation != null) {
                 try {
                     received(channel, invocation);
@@ -270,7 +245,6 @@
             port = channel.getRemoteAddress().getPort();
         }
 
-        // 如果是参数回调，获得真正的服务名 `path` 。
         //callback
         isCallBackServiceInvoke = isClientSide(channel) && !isStubServiceInvoke;
         if (isCallBackServiceInvoke) {
@@ -306,12 +280,10 @@
     }
 
     @Override
-    // 打开 socket 侦听服务，并接收客户端发来的各种请求
     public <T> Exporter<T> export(Invoker<T> invoker) throws RpcException {
         URL url = invoker.getUrl();
 
         // export service.
-        // 创建 DubboExporter 对象，并添加到 `exporterMap` 。
         String key = serviceKey(url);
         DubboExporter<T> exporter = new DubboExporter<T>(invoker, key, exporterMap);
         exporterMap.addExportMap(key, exporter);
@@ -330,18 +302,14 @@
             }
         }
 
-        // 启动服务器
         openServer(url);
-        // 初始化序列化优化器
         optimizeSerialization(url);
 
         return exporter;
     }
 
-    // 启动服务器
     private void openServer(URL url) {
         // find server.
-        // 获得服务器地址
         String key = url.getAddress();
         //client can export a service which's only for server to invoke
         boolean isServer = url.getParameter(IS_SERVER_KEY, true);
@@ -351,13 +319,11 @@
                 synchronized (this) {
                     server = serverMap.get(key);
                     if (server == null) {
-                        // 创建服务器
                         serverMap.put(key, createServer(url));
                     }
                 }
             } else {
                 // server supports reset, use together with override
-                // 重置服务器的属性
                 server.reset(url);
             }
         }
@@ -366,21 +332,17 @@
     private ProtocolServer createServer(URL url) {
         url = URLBuilder.from(url)
                 // send readonly event when server closes, it's enabled by default
-                // 默认开启 server 关闭时发送 READ_ONLY 事件
                 .addParameterIfAbsent(CHANNEL_READONLYEVENT_SENT_KEY, Boolean.TRUE.toString())
-                // 默认开启 heartbeat
                 // enable heartbeat by default
                 .addParameterIfAbsent(HEARTBEAT_KEY, String.valueOf(DEFAULT_HEARTBEAT))
                 .addParameter(CODEC_KEY, DubboCodec.NAME)
                 .build();
-        // 校验 Server 的 Dubbo SPI 拓展是否存在
         String str = url.getParameter(SERVER_KEY, DEFAULT_REMOTING_SERVER);
 
         if (str != null && str.length() > 0 && !ExtensionLoader.getExtensionLoader(Transporter.class).hasExtension(str)) {
             throw new RpcException("Unsupported server type: " + str + ", url: " + url);
         }
 
-        // 启动服务器
         ExchangeServer server;
         try {
             server = Exchangers.bind(url, requestHandler);
@@ -388,7 +350,6 @@
             throw new RpcException("Fail to start server(url: " + url + ") " + e.getMessage(), e);
         }
 
-        // 校验 Client 的 Dubbo SPI 拓展是否存在
         str = url.getParameter(CLIENT_KEY);
         if (str != null && str.length() > 0) {
             Set<String> supportedTypes = ExtensionLoader.getExtensionLoader(Transporter.class).getSupportedExtensions();
@@ -401,35 +362,30 @@
     }
 
     private void optimizeSerialization(URL url) throws RpcException {
-        // 获得 `"optimizer"` 配置项
         String className = url.getParameter(OPTIMIZER_KEY, "");
-        if (StringUtils.isEmpty(className) || optimizers.contains(className)) {// 已注册
+        if (StringUtils.isEmpty(className) || optimizers.contains(className)) {
             return;
         }
 
         logger.info("Optimizing the serialization process for Kryo, FST, etc...");
 
         try {
-            // 加载 SerializationOptimizer 实现类
             Class clazz = Thread.currentThread().getContextClassLoader().loadClass(className);
             if (!SerializationOptimizer.class.isAssignableFrom(clazz)) {
                 throw new RpcException(
                         "The serialization optimizer " + className + " isn't an instance of " + SerializationOptimizer.class.getName());
             }
 
-            // 创建 SerializationOptimizer 对象
             SerializationOptimizer optimizer = (SerializationOptimizer) clazz.newInstance();
 
             if (optimizer.getSerializableClasses() == null) {
                 return;
             }
 
-            // 注册到 SerializableClassRegistry 中
             for (Class c : optimizer.getSerializableClasses()) {
                 SerializableClassRegistry.registerClass(c);
             }
 
-            // 添加到 optimizers 中
             optimizers.add(className);
 
         } catch (ClassNotFoundException e) {
@@ -443,11 +399,8 @@
 
     @Override
     public <T> Invoker<T> protocolBindingRefer(Class<T> serviceType, URL url) throws RpcException {
-        // 初始化序列化优化器
         optimizeSerialization(url);
 
-        // 获得远程通信客户端数组
-        // 创建 DubboInvoker 对象
         // create rpc invoker.
         DubboInvoker<T> invoker = new DubboInvoker<T>(serviceType, url, getClients(url), invokers);
         invokers.add(invoker);
@@ -455,20 +408,8 @@
         return invoker;
     }
 
-    /**
-     * 获得连接服务提供者的远程通信客户端数组
-     *
-     * @param url 服务提供者 URL
-     * @return 远程通信客户端
-     */
     private ExchangeClient[] getClients(URL url) {
         // whether to share connection
-<<<<<<< HEAD
-        // 是否共享连接
-        boolean useShareConnect = false;
-
-=======
->>>>>>> b194bb0e
         int connections = url.getParameter(CONNECTIONS_KEY, 0);
         // if not configured, connection is shared, otherwise, one connection for one service
         if (connections == 0) {
@@ -478,23 +419,10 @@
             String shareConnectionsStr = url.getParameter(SHARE_CONNECTIONS_KEY, (String) null);
             connections = Integer.parseInt(StringUtils.isBlank(shareConnectionsStr) ? ConfigUtils.getProperty(SHARE_CONNECTIONS_KEY,
                     DEFAULT_SHARE_CONNECTIONS) : shareConnectionsStr);
-<<<<<<< HEAD
-            shareClients = getSharedClient(url, connections);
-        }
-
-        // 创建连接服务提供者的 ExchangeClient 对象数组
-        ExchangeClient[] clients = new ExchangeClient[connections];
-        for (int i = 0; i < clients.length; i++) {
-            if (useShareConnect) {// 共享
-                clients[i] = shareClients.get(i);
-
-            } else {// 不共享
-=======
             return getSharedClient(url, connections).toArray(new ExchangeClient[0]);
         } else {
             ExchangeClient[] clients = new ExchangeClient[connections];
             for (int i = 0; i < clients.length; i++) {
->>>>>>> b194bb0e
                 clients[i] = initClient(url);
             }
             return clients;
@@ -510,7 +438,6 @@
      */
     @SuppressWarnings("unchecked")
     private List<ReferenceCountExchangeClient> getSharedClient(URL url, int connectNum) {
-        // 从集合中，查找 ReferenceCountExchangeClient 对象
         String key = url.getAddress();
 
         Object clients = referenceClientMap.get(key);
@@ -655,13 +582,12 @@
      * @param url
      */
     private ExchangeClient initClient(URL url) {
-        // 校验 Client 的 Dubbo SPI 拓展是否存在
+
         // client type setting.
         String str = url.getParameter(CLIENT_KEY, url.getParameter(SERVER_KEY, DEFAULT_REMOTING_CLIENT));
-        // 设置编解码器为 Dubbo ，即 DubboCountCodec
+
         url = url.addParameter(CODEC_KEY, DubboCodec.NAME);
         // enable heartbeat by default
-        // 默认开启 heartbeat
         url = url.addParameterIfAbsent(HEARTBEAT_KEY, String.valueOf(DEFAULT_HEARTBEAT));
 
         // BIO is not allowed since it has severe performance issue.
@@ -671,13 +597,10 @@
                     StringUtils.join(ExtensionLoader.getExtensionLoader(Transporter.class).getSupportedExtensions(), " "));
         }
 
-        // 连接服务器，创建客户端
         ExchangeClient client;
         try {
             // connection should be lazy
-            // 懒连接，创建 LazyConnectExchangeClient 对象
             if (url.getParameter(LAZY_CONNECT_KEY, false)) {
-                // 直接连接，创建 HeaderExchangeClient 对象
                 client = new LazyConnectExchangeClient(url, requestHandler);
 
             } else {
@@ -694,7 +617,6 @@
     @Override
     @SuppressWarnings("unchecked")
     public void destroy() {
-        // 销毁所有 ExchangeServer
         for (String key : new ArrayList<>(serverMap.keySet())) {
             ProtocolServer protocolServer = serverMap.remove(key);
 
@@ -716,7 +638,6 @@
             }
         }
 
-        // 销毁所有 ExchangeClient
         for (String key : new ArrayList<>(referenceClientMap.keySet())) {
             Object clients = referenceClientMap.remove(key);
             if (clients instanceof List) {
