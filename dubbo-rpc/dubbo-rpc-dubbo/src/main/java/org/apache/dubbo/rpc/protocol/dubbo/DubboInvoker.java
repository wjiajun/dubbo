--- conflicted
+++ resolved
@@ -59,14 +59,8 @@
  */
 public class DubboInvoker<T> extends AbstractInvoker<T> {
 
-    /**
-    * 远程通信客户端数组
-    */
     private final ExchangeClient[] clients;
 
-    /**
-     * 使用的 {@link #clients} 的位置
-     */
     private final AtomicPositiveInteger index = new AtomicPositiveInteger();
 
     private final String version;
@@ -88,12 +82,9 @@
     }
 
     @Override
-    // 发起调用
     protected Result doInvoke(final Invocation invocation) throws Throwable {
         RpcInvocation inv = (RpcInvocation) invocation;
-        // 获得方法名
         final String methodName = RpcUtils.getMethodName(invocation);
-        // 获得 `path`( 服务名 )，`version`
         inv.setAttachment(PATH_KEY, getUrl().getPath());
         inv.setAttachment(VERSION_KEY, version);
 
@@ -103,15 +94,10 @@
         } else {
             currentClient = clients[index.getAndIncrement() % clients.length];
         }
-        // 远程调用
         try {
             boolean isOneway = RpcUtils.isOneway(getUrl(), invocation);
             int timeout = calculateTimeout(invocation, methodName);
-<<<<<<< HEAD
-            // 获得是否单向调用
-=======
             invocation.put(TIMEOUT_KEY, timeout);
->>>>>>> b194bb0e
             if (isOneway) {
                 boolean isSent = getUrl().getMethodParameter(methodName, Constants.SENT_KEY, false);
                 currentClient.send(inv, isSent);
@@ -119,7 +105,6 @@
             } else {
                 ExecutorService executor = getCallbackExecutor(getUrl(), inv);
                 CompletableFuture<AppResponse> appResponseFuture =
-                        // 在 Dubbo ThreadPool 中处理请求
                         currentClient.request(inv, timeout, executor).thenApply(obj -> (AppResponse) obj);
                 // save for 2.6.x compatibility, for example, TraceFilter in Zipkin uses com.alibaba.xxx.FutureAdapter
                 FutureContext.getContext().setCompatibleFuture(appResponseFuture);
@@ -153,24 +138,19 @@
         // in order to avoid closing a client multiple times, a counter is used in case of connection per jvm, every
         // time when client.close() is called, counter counts down once, and when counter reaches zero, client will be
         // closed.
-        // 忽略，若已经销毁
         if (super.isDestroyed()) {
             return;
         } else {
             // double check to avoid dup close
-            // 双重锁校验，避免已经关闭
             destroyLock.lock();
             try {
                 if (super.isDestroyed()) {
                     return;
                 }
-                // 标记关闭
                 super.destroy();
-                // 移除出 `invokers`
                 if (invokers != null) {
                     invokers.remove(this);
                 }
-                // 关闭 ExchangeClient
                 for (ExchangeClient client : clients) {
                     try {
                         client.close(ConfigurationUtils.getServerShutdownTimeout());
