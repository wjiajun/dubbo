/*
 * Licensed to the Apache Software Foundation (ASF) under one or more
 * contributor license agreements.  See the NOTICE file distributed with
 * this work for additional information regarding copyright ownership.
 * The ASF licenses this file to You under the Apache License, Version 2.0
 * (the "License"); you may not use this file except in compliance with
 * the License.  You may obtain a copy of the License at
 *
 *     http://www.apache.org/licenses/LICENSE-2.0
 *
 * Unless required by applicable law or agreed to in writing, software
 * distributed under the License is distributed on an "AS IS" BASIS,
 * WITHOUT WARRANTIES OR CONDITIONS OF ANY KIND, either express or implied.
 * See the License for the specific language governing permissions and
 * limitations under the License.
 */
package org.apache.dubbo.rpc.filter;

import org.apache.dubbo.common.extension.Activate;
import org.apache.dubbo.common.logger.Logger;
import org.apache.dubbo.common.logger.LoggerFactory;
import org.apache.dubbo.common.utils.ConfigUtils;
import org.apache.dubbo.common.utils.NamedThreadFactory;
import org.apache.dubbo.rpc.Filter;
import org.apache.dubbo.rpc.Invocation;
import org.apache.dubbo.rpc.Invoker;
import org.apache.dubbo.rpc.Result;
import org.apache.dubbo.rpc.RpcException;
import org.apache.dubbo.rpc.support.AccessLogData;

import java.io.File;
import java.io.FileWriter;
import java.io.IOException;
import java.text.DateFormat;
import java.text.SimpleDateFormat;
import java.util.Date;
import java.util.Iterator;
import java.util.Map;
import java.util.Queue;
import java.util.concurrent.ConcurrentHashMap;
import java.util.concurrent.ConcurrentLinkedQueue;
import java.util.concurrent.Executors;
import java.util.concurrent.ScheduledExecutorService;
import java.util.concurrent.TimeUnit;

import static org.apache.dubbo.common.constants.CommonConstants.PROVIDER;
import static org.apache.dubbo.rpc.Constants.ACCESS_LOG_KEY;

/**
 * Record access log for the service.
 * <p>
 * Logger key is <code><b>dubbo.accesslog</b></code>.
 * In order to configure access log appear in the specified appender only, additivity need to be configured in log4j's
 * config file, for example:
 * <code>
 * <pre>
 * &lt;logger name="<b>dubbo.accesslog</b>" <font color="red">additivity="false"</font>&gt;
 *    &lt;level value="info" /&gt;
 *    &lt;appender-ref ref="foo" /&gt;
 * &lt;/logger&gt;
 * </pre></code>
 */
@Activate(group = PROVIDER, value = ACCESS_LOG_KEY)
public class AccessLogFilter implements Filter {

    private static final Logger logger = LoggerFactory.getLogger(AccessLogFilter.class);

    /**
     * 访问日志在 {@link LoggerFactory} 中的日志名
     */
    private static final String LOG_KEY = "dubbo.accesslog";

<<<<<<< HEAD
    /**
     * 队列大小，即 {@link #logQueue} 值的大小
     */
=======
    private static final String LINE_SEPARATOR = "line.separator";

>>>>>>> b194bb0e
    private static final int LOG_MAX_BUFFER = 5000;

    /**
     * 日志输出频率，单位：毫秒。仅适用于 {@link #logFuture}
     */
    private static final long LOG_OUTPUT_INTERVAL = 5000;

    /**
     * 访问日志的文件后缀
     */
    private static final String FILE_DATE_FORMAT = "yyyyMMdd";

    // It's safe to declare it as singleton since it runs on single thread only
    /**
     * 日历的时间格式化
     */
    private static final DateFormat FILE_NAME_FORMATTER = new SimpleDateFormat(FILE_DATE_FORMAT);

<<<<<<< HEAD
    /**
     * 日志队列
     *
     * key：访问日志名
     * value：日志集合
     */
    private static final Map<String, Set<AccessLogData>> LOG_ENTRIES = new ConcurrentHashMap<>();
=======
    private static final Map<String, Queue<AccessLogData>> LOG_ENTRIES = new ConcurrentHashMap<>();
>>>>>>> b194bb0e

    /**
     * 定时任务线程池
     */
    private static final ScheduledExecutorService LOG_SCHEDULED = Executors.newSingleThreadScheduledExecutor(new NamedThreadFactory("Dubbo-Access-Log", true));

    /**
     * Default constructor initialize demon thread for writing into access log file with names with access log key
     * defined in url <b>accesslog</b>
     */
    public AccessLogFilter() {
        LOG_SCHEDULED.scheduleWithFixedDelay(this::writeLogToFile, LOG_OUTPUT_INTERVAL, LOG_OUTPUT_INTERVAL, TimeUnit.MILLISECONDS);
    }

    /**
     * This method logs the access log for service method invocation call.
     *
     * @param invoker service
     * @param inv     Invocation service method.
     * @return Result from service method.
     * @throws RpcException
     */
    @Override
    public Result invoke(Invoker<?> invoker, Invocation inv) throws RpcException {
        try {
            // 记录访问日志的文件名
            String accessLogKey = invoker.getUrl().getParameter(ACCESS_LOG_KEY);
            if (ConfigUtils.isNotEmpty(accessLogKey)) {
                AccessLogData logData = AccessLogData.newLogData(); 
                logData.buildAccessLogData(invoker, inv);
                log(accessLogKey, logData);
            }
        } catch (Throwable t) {
            logger.warn("Exception in AccessLogFilter of service(" + invoker + " -> " + inv + ")", t);
        }
        return invoker.invoke(inv);
    }

    /**
     * 添加日志内容到日志队列
     *
     * @param accessLog 日志文件
     * @param accessLogData 日志内容
     */
    private void log(String accessLog, AccessLogData accessLogData) {
        Queue<AccessLogData> logQueue = LOG_ENTRIES.computeIfAbsent(accessLog, k -> new ConcurrentLinkedQueue<>());

        if (logQueue.size() < LOG_MAX_BUFFER) {
            logQueue.add(accessLogData);
        } else {
            logger.warn("AccessLog buffer is full. Do a force writing to file to clear buffer.");
            //just write current logQueue to file.
            writeLogQueueToFile(accessLog, logQueue);
            //after force writing, add accessLogData to current logQueue
            logQueue.add(accessLogData);
        }
    }

    private void writeLogQueueToFile(String accessLog, Queue<AccessLogData> logQueue) {
        try {
            if (ConfigUtils.isDefault(accessLog)) {
                processWithServiceLogger(logQueue);
            } else {
                File file = new File(accessLog);
                createIfLogDirAbsent(file);
                if (logger.isDebugEnabled()) {
                    logger.debug("Append log to " + accessLog);
                }
                renameFile(file);
                processWithAccessKeyLogger(logQueue, file);
            }
        } catch (Exception e) {
            logger.error(e.getMessage(), e);
        }
    }

    private void writeLogToFile() {
        if (!LOG_ENTRIES.isEmpty()) {
            for (Map.Entry<String, Queue<AccessLogData>> entry : LOG_ENTRIES.entrySet()) {
                String accessLog = entry.getKey();
                Queue<AccessLogData> logQueue = entry.getValue();
                writeLogQueueToFile(accessLog, logQueue);
            }
        }
    }

    private void processWithAccessKeyLogger(Queue<AccessLogData> logQueue, File file) throws IOException {
        try (FileWriter writer = new FileWriter(file, true)) {
            for (Iterator<AccessLogData> iterator = logQueue.iterator();
                 iterator.hasNext();
                 iterator.remove()) {
                writer.write(iterator.next().getLogMessage());
                writer.write(System.getProperty(LINE_SEPARATOR));
            }
            writer.flush();
        }
    }

    private void processWithServiceLogger(Queue<AccessLogData> logQueue) {
        for (Iterator<AccessLogData> iterator = logQueue.iterator();
             iterator.hasNext();
             iterator.remove()) {
            AccessLogData logData = iterator.next();
            LoggerFactory.getLogger(LOG_KEY + "." + logData.getServiceName()).info(logData.getLogMessage());
        }
    }

    private void createIfLogDirAbsent(File file) {
        File dir = file.getParentFile();
        if (null != dir && !dir.exists()) {
            dir.mkdirs();
        }
    }

    private void renameFile(File file) {
        if (file.exists()) {
            String now = FILE_NAME_FORMATTER.format(new Date());
            String last = FILE_NAME_FORMATTER.format(new Date(file.lastModified()));
            if (!now.equals(last)) {
                File archive = new File(file.getAbsolutePath() + "." + last);
                file.renameTo(archive);
            }
        }
    }
}<|MERGE_RESOLUTION|>--- conflicted
+++ resolved
@@ -65,52 +65,21 @@
 
     private static final Logger logger = LoggerFactory.getLogger(AccessLogFilter.class);
 
-    /**
-     * 访问日志在 {@link LoggerFactory} 中的日志名
-     */
     private static final String LOG_KEY = "dubbo.accesslog";
 
-<<<<<<< HEAD
-    /**
-     * 队列大小，即 {@link #logQueue} 值的大小
-     */
-=======
     private static final String LINE_SEPARATOR = "line.separator";
 
->>>>>>> b194bb0e
     private static final int LOG_MAX_BUFFER = 5000;
 
-    /**
-     * 日志输出频率，单位：毫秒。仅适用于 {@link #logFuture}
-     */
     private static final long LOG_OUTPUT_INTERVAL = 5000;
 
-    /**
-     * 访问日志的文件后缀
-     */
     private static final String FILE_DATE_FORMAT = "yyyyMMdd";
 
     // It's safe to declare it as singleton since it runs on single thread only
-    /**
-     * 日历的时间格式化
-     */
     private static final DateFormat FILE_NAME_FORMATTER = new SimpleDateFormat(FILE_DATE_FORMAT);
 
-<<<<<<< HEAD
-    /**
-     * 日志队列
-     *
-     * key：访问日志名
-     * value：日志集合
-     */
-    private static final Map<String, Set<AccessLogData>> LOG_ENTRIES = new ConcurrentHashMap<>();
-=======
     private static final Map<String, Queue<AccessLogData>> LOG_ENTRIES = new ConcurrentHashMap<>();
->>>>>>> b194bb0e
 
-    /**
-     * 定时任务线程池
-     */
     private static final ScheduledExecutorService LOG_SCHEDULED = Executors.newSingleThreadScheduledExecutor(new NamedThreadFactory("Dubbo-Access-Log", true));
 
     /**
@@ -132,7 +101,6 @@
     @Override
     public Result invoke(Invoker<?> invoker, Invocation inv) throws RpcException {
         try {
-            // 记录访问日志的文件名
             String accessLogKey = invoker.getUrl().getParameter(ACCESS_LOG_KEY);
             if (ConfigUtils.isNotEmpty(accessLogKey)) {
                 AccessLogData logData = AccessLogData.newLogData(); 
@@ -145,12 +113,6 @@
         return invoker.invoke(inv);
     }
 
-    /**
-     * 添加日志内容到日志队列
-     *
-     * @param accessLog 日志文件
-     * @param accessLogData 日志内容
-     */
     private void log(String accessLog, AccessLogData accessLogData) {
         Queue<AccessLogData> logQueue = LOG_ENTRIES.computeIfAbsent(accessLog, k -> new ConcurrentLinkedQueue<>());
 
