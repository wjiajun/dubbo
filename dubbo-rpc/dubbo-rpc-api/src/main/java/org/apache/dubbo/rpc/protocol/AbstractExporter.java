--- conflicted
+++ resolved
@@ -1,83 +1,74 @@
-/*
- * Licensed to the Apache Software Foundation (ASF) under one or more
- * contributor license agreements.  See the NOTICE file distributed with
- * this work for additional information regarding copyright ownership.
- * The ASF licenses this file to You under the Apache License, Version 2.0
- * (the "License"); you may not use this file except in compliance with
- * the License.  You may obtain a copy of the License at
- *
- *     http://www.apache.org/licenses/LICENSE-2.0
- *
- * Unless required by applicable law or agreed to in writing, software
- * distributed under the License is distributed on an "AS IS" BASIS,
- * WITHOUT WARRANTIES OR CONDITIONS OF ANY KIND, either express or implied.
- * See the License for the specific language governing permissions and
- * limitations under the License.
- */
-package org.apache.dubbo.rpc.protocol;
-
-import org.apache.dubbo.common.logger.Logger;
-import org.apache.dubbo.common.logger.LoggerFactory;
-import org.apache.dubbo.rpc.Exporter;
-import org.apache.dubbo.rpc.Invoker;
-
-/**
- * AbstractExporter.
- */
-public abstract class AbstractExporter<T> implements Exporter<T> {
-
-    protected final Logger logger = LoggerFactory.getLogger(getClass());
-
-    private final Invoker<T> invoker;
-
-    /**
-     * 是否取消暴露服务
-     */
-    private volatile boolean unexported = false;
-
-    public AbstractExporter(Invoker<T> invoker) {
-        if (invoker == null) {
-            throw new IllegalStateException("service invoker == null");
-        }
-        if (invoker.getInterface() == null) {
-            throw new IllegalStateException("service type == null");
-        }
-        if (invoker.getUrl() == null) {
-            throw new IllegalStateException("service url == null");
-        }
-        this.invoker = invoker;
-    }
-
-    @Override
-    public Invoker<T> getInvoker() {
-        return invoker;
-    }
-
-    @Override
-<<<<<<< HEAD
-    public void unexport() {
-        // 标记已经取消暴露
-=======
-    final public void unexport() {
->>>>>>> b194bb0e
-        if (unexported) {
-            return;
-        }
-        unexported = true;
-        // 销毁
-        getInvoker().destroy();
-        afterUnExport();
-    }
-
-    /**
-     * subclasses need to override this method to destroy resources.
-     */
-    public void afterUnExport() {
-    }
-
-    @Override
-    public String toString() {
-        return getInvoker().toString();
-    }
-
-}
+/*
+ * Licensed to the Apache Software Foundation (ASF) under one or more
+ * contributor license agreements.  See the NOTICE file distributed with
+ * this work for additional information regarding copyright ownership.
+ * The ASF licenses this file to You under the Apache License, Version 2.0
+ * (the "License"); you may not use this file except in compliance with
+ * the License.  You may obtain a copy of the License at
+ *
+ *     http://www.apache.org/licenses/LICENSE-2.0
+ *
+ * Unless required by applicable law or agreed to in writing, software
+ * distributed under the License is distributed on an "AS IS" BASIS,
+ * WITHOUT WARRANTIES OR CONDITIONS OF ANY KIND, either express or implied.
+ * See the License for the specific language governing permissions and
+ * limitations under the License.
+ */
+package org.apache.dubbo.rpc.protocol;
+
+import org.apache.dubbo.common.logger.Logger;
+import org.apache.dubbo.common.logger.LoggerFactory;
+import org.apache.dubbo.rpc.Exporter;
+import org.apache.dubbo.rpc.Invoker;
+
+/**
+ * AbstractExporter.
+ */
+public abstract class AbstractExporter<T> implements Exporter<T> {
+
+    protected final Logger logger = LoggerFactory.getLogger(getClass());
+
+    private final Invoker<T> invoker;
+
+    private volatile boolean unexported = false;
+
+    public AbstractExporter(Invoker<T> invoker) {
+        if (invoker == null) {
+            throw new IllegalStateException("service invoker == null");
+        }
+        if (invoker.getInterface() == null) {
+            throw new IllegalStateException("service type == null");
+        }
+        if (invoker.getUrl() == null) {
+            throw new IllegalStateException("service url == null");
+        }
+        this.invoker = invoker;
+    }
+
+    @Override
+    public Invoker<T> getInvoker() {
+        return invoker;
+    }
+
+    @Override
+    final public void unexport() {
+        if (unexported) {
+            return;
+        }
+        unexported = true;
+        getInvoker().destroy();
+        afterUnExport();
+    }
+
+    /**
+     * subclasses need to override this method to destroy resources.
+     */
+    public void afterUnExport() {
+    }
+
+    @Override
+    public String toString() {
+        return getInvoker().toString();
+    }
+
+}