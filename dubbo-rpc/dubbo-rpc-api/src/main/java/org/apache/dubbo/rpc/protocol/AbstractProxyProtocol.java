--- conflicted
+++ resolved
@@ -1,325 +1,280 @@
-/*
- * Licensed to the Apache Software Foundation (ASF) under one or more
- * contributor license agreements.  See the NOTICE file distributed with
- * this work for additional information regarding copyright ownership.
- * The ASF licenses this file to You under the Apache License, Version 2.0
- * (the "License"); you may not use this file except in compliance with
- * the License.  You may obtain a copy of the License at
- *
- *     http://www.apache.org/licenses/LICENSE-2.0
- *
- * Unless required by applicable law or agreed to in writing, software
- * distributed under the License is distributed on an "AS IS" BASIS,
- * WITHOUT WARRANTIES OR CONDITIONS OF ANY KIND, either express or implied.
- * See the License for the specific language governing permissions and
- * limitations under the License.
- */
-
-package org.apache.dubbo.rpc.protocol;
-
-import org.apache.dubbo.common.Parameters;
-import org.apache.dubbo.common.URL;
-import org.apache.dubbo.common.utils.NetUtils;
-import org.apache.dubbo.common.utils.StringUtils;
-import org.apache.dubbo.remoting.Channel;
-import org.apache.dubbo.remoting.ChannelHandler;
-import org.apache.dubbo.remoting.Constants;
-import org.apache.dubbo.remoting.RemotingException;
-import org.apache.dubbo.remoting.RemotingServer;
-import org.apache.dubbo.rpc.Exporter;
-import org.apache.dubbo.rpc.Invocation;
-import org.apache.dubbo.rpc.Invoker;
-import org.apache.dubbo.rpc.ProtocolServer;
-import org.apache.dubbo.rpc.ProxyFactory;
-import org.apache.dubbo.rpc.Result;
-import org.apache.dubbo.rpc.RpcException;
-
-import java.net.InetSocketAddress;
-import java.util.Collection;
-import java.util.List;
-import java.util.Objects;
-import java.util.concurrent.CopyOnWriteArrayList;
-
-import static org.apache.dubbo.common.constants.CommonConstants.ANYHOST_KEY;
-import static org.apache.dubbo.common.constants.CommonConstants.ANYHOST_VALUE;
-
-/**
- * AbstractProxyProtocol
- */
-public abstract class AbstractProxyProtocol extends AbstractProtocol {
-
-    private final List<Class<?>> rpcExceptions = new CopyOnWriteArrayList<Class<?>>();
-
-    protected ProxyFactory proxyFactory;
-
-    public AbstractProxyProtocol() {
-    }
-
-    public AbstractProxyProtocol(Class<?>... exceptions) {
-        for (Class<?> exception : exceptions) {
-            addRpcException(exception);
-        }
-    }
-
-    public void addRpcException(Class<?> exception) {
-        this.rpcExceptions.add(exception);
-    }
-
-    public ProxyFactory getProxyFactory() {
-        return proxyFactory;
-    }
-
-    public void setProxyFactory(ProxyFactory proxyFactory) {
-        this.proxyFactory = proxyFactory;
-    }
-
-    @Override
-    @SuppressWarnings("unchecked")
-    public <T> Exporter<T> export(final Invoker<T> invoker) throws RpcException {
-        // 获得服务键
-        final String uri = serviceKey(invoker.getUrl());
-<<<<<<< HEAD
-        // 获得 Exporter 对象。若已经暴露，直接返回。
-        Exporter<T> exporter = (Exporter<T>) exporterMap.get(uri);
-=======
-        Exporter<T> exporter = (Exporter<T>) exporterMap.getExport(uri);
->>>>>>> b194bb0e
-        if (exporter != null) {
-            // When modifying the configuration through override, you need to re-expose the newly modified service.
-            if (Objects.equals(exporter.getInvoker().getUrl(), invoker.getUrl())) {
-                return exporter;
-            }
-        }
-        // 执行暴露服务
-        final Runnable runnable = doExport(proxyFactory.getProxy(invoker, true), invoker.getInterface(), invoker.getUrl());
-        // 创建 Exporter 对象
-        exporter = new AbstractExporter<T>(invoker) {
-            @Override
-<<<<<<< HEAD
-            public void unexport() {
-                // 取消暴露
-                super.unexport();
-                exporterMap.remove(uri);
-                // 执行取消暴露的回调
-=======
-            public void afterUnExport() {
-                exporterMap.removeExportMap(uri, this);
->>>>>>> b194bb0e
-                if (runnable != null) {
-                    try {
-                        runnable.run();
-                    } catch (Throwable t) {
-                        logger.warn(t.getMessage(), t);
-                    }
-                }
-            }
-        };
-<<<<<<< HEAD
-        // 添加到 Exporter 集合
-        exporterMap.put(uri, exporter);
-=======
-        exporterMap.addExportMap(uri, exporter);
->>>>>>> b194bb0e
-        return exporter;
-    }
-
-    @Override
-    protected <T> Invoker<T> protocolBindingRefer(final Class<T> type, final URL url) throws RpcException {
-        // 执行引用服务
-        final Invoker<T> target = proxyFactory.getInvoker(doRefer(type, url), type, url);
-        // 创建 Invoker 对象
-        Invoker<T> invoker = new AbstractInvoker<T>(type, url) {
-            @Override
-            protected Result doInvoke(Invocation invocation) throws Throwable {
-                try {
-                    // 调用
-                    Result result = target.invoke(invocation);
-                    // FIXME result is an AsyncRpcResult instance.
-                    // 若返回结果带有异常，并且需要抛出，则抛出异常。
-                    Throwable e = result.getException();
-                    if (e != null) {
-                        for (Class<?> rpcException : rpcExceptions) {
-                            if (rpcException.isAssignableFrom(e.getClass())) {
-                                throw getRpcException(type, url, invocation, e);
-                            }
-                        }
-                    }
-                    return result;
-                } catch (RpcException e) {
-                    if (e.getCode() == RpcException.UNKNOWN_EXCEPTION) {
-                        e.setCode(getErrorCode(e.getCause()));
-                    }
-                    throw e;
-                } catch (Throwable e) {
-                    throw getRpcException(type, url, invocation, e);
-                }
-            }
-
-            @Override
-            public void destroy() {
-                super.destroy();
-                target.destroy();
-                invokers.remove(this);
-            }
-        };
-        // 添加到 Invoker 集合。
-        invokers.add(invoker);
-        return invoker;
-    }
-
-    protected RpcException getRpcException(Class<?> type, URL url, Invocation invocation, Throwable e) {
-        RpcException re = new RpcException("Failed to invoke remote service: " + type + ", method: "
-                + invocation.getMethodName() + ", cause: " + e.getMessage(), e);
-        re.setCode(getErrorCode(e));
-        return re;
-    }
-
-    protected String getAddr(URL url) {
-        String bindIp = url.getParameter(Constants.BIND_IP_KEY, url.getHost());
-        if (url.getParameter(ANYHOST_KEY, false)) {
-            bindIp = ANYHOST_VALUE;
-        }
-        return NetUtils.getIpByHost(bindIp) + ":" + url.getParameter(Constants.BIND_PORT_KEY, url.getPort());
-    }
-
-    protected int getErrorCode(Throwable e) {
-        return RpcException.UNKNOWN_EXCEPTION;
-    }
-
-    /**
-     * 执行暴露，并返回取消暴露的回调 Runnable
-     *
-     * @param impl 服务 Proxy 对象
-     * @param type 服务接口
-     * @param url URL
-     * @param <T> 服务接口
-     * @return 消暴露的回调 Runnable
-     * @throws RpcException 当发生异常
-     */
-    protected abstract <T> Runnable doExport(T impl, Class<T> type, URL url) throws RpcException;
-
-    /**
-     * 执行引用，并返回调用远程服务的 Service 对象
-     *
-     * @param type 服务接口
-     * @param url URL
-     * @param <T> 服务接口
-     * @return 调用远程服务的 Service 对象
-     * @throws RpcException 当发生异常
-     */
-    protected abstract <T> T doRefer(Class<T> type, URL url) throws RpcException;
-
-    protected class ProxyProtocolServer implements ProtocolServer {
-
-        private RemotingServer server;
-        private String address;
-
-        public ProxyProtocolServer(RemotingServer server) {
-            this.server = server;
-        }
-
-        @Override
-        public RemotingServer getRemotingServer() {
-            return server;
-        }
-
-        @Override
-        public String getAddress() {
-            return StringUtils.isNotEmpty(address) ? address : server.getUrl().getAddress();
-        }
-
-        @Override
-        public void setAddress(String address) {
-            this.address = address;
-        }
-
-        @Override
-        public URL getUrl() {
-            return server.getUrl();
-        }
-
-        @Override
-        public void close() {
-            server.close();
-        }
-    }
-
-    protected abstract class RemotingServerAdapter implements RemotingServer {
-
-        public abstract Object getDelegateServer();
-
-        /**
-         * @return
-         */
-        @Override
-        public boolean isBound() {
-            return false;
-        }
-
-        @Override
-        public Collection<Channel> getChannels() {
-            return null;
-        }
-
-        @Override
-        public Channel getChannel(InetSocketAddress remoteAddress) {
-            return null;
-        }
-
-        @Override
-        public void reset(Parameters parameters) {
-
-        }
-
-        @Override
-        public void reset(URL url) {
-
-        }
-
-        @Override
-        public URL getUrl() {
-            return null;
-        }
-
-        @Override
-        public ChannelHandler getChannelHandler() {
-            return null;
-        }
-
-        @Override
-        public InetSocketAddress getLocalAddress() {
-            return null;
-        }
-
-        @Override
-        public void send(Object message) throws RemotingException {
-
-        }
-
-        @Override
-        public void send(Object message, boolean sent) throws RemotingException {
-
-        }
-
-        @Override
-        public void close() {
-
-        }
-
-        @Override
-        public void close(int timeout) {
-
-        }
-
-        @Override
-        public void startClose() {
-
-        }
-
-        @Override
-        public boolean isClosed() {
-            return false;
-        }
-    }
-
-}
+/*
+ * Licensed to the Apache Software Foundation (ASF) under one or more
+ * contributor license agreements.  See the NOTICE file distributed with
+ * this work for additional information regarding copyright ownership.
+ * The ASF licenses this file to You under the Apache License, Version 2.0
+ * (the "License"); you may not use this file except in compliance with
+ * the License.  You may obtain a copy of the License at
+ *
+ *     http://www.apache.org/licenses/LICENSE-2.0
+ *
+ * Unless required by applicable law or agreed to in writing, software
+ * distributed under the License is distributed on an "AS IS" BASIS,
+ * WITHOUT WARRANTIES OR CONDITIONS OF ANY KIND, either express or implied.
+ * See the License for the specific language governing permissions and
+ * limitations under the License.
+ */
+
+package org.apache.dubbo.rpc.protocol;
+
+import org.apache.dubbo.common.Parameters;
+import org.apache.dubbo.common.URL;
+import org.apache.dubbo.common.utils.NetUtils;
+import org.apache.dubbo.common.utils.StringUtils;
+import org.apache.dubbo.remoting.Channel;
+import org.apache.dubbo.remoting.ChannelHandler;
+import org.apache.dubbo.remoting.Constants;
+import org.apache.dubbo.remoting.RemotingException;
+import org.apache.dubbo.remoting.RemotingServer;
+import org.apache.dubbo.rpc.Exporter;
+import org.apache.dubbo.rpc.Invocation;
+import org.apache.dubbo.rpc.Invoker;
+import org.apache.dubbo.rpc.ProtocolServer;
+import org.apache.dubbo.rpc.ProxyFactory;
+import org.apache.dubbo.rpc.Result;
+import org.apache.dubbo.rpc.RpcException;
+
+import java.net.InetSocketAddress;
+import java.util.Collection;
+import java.util.List;
+import java.util.Objects;
+import java.util.concurrent.CopyOnWriteArrayList;
+
+import static org.apache.dubbo.common.constants.CommonConstants.ANYHOST_KEY;
+import static org.apache.dubbo.common.constants.CommonConstants.ANYHOST_VALUE;
+
+/**
+ * AbstractProxyProtocol
+ */
+public abstract class AbstractProxyProtocol extends AbstractProtocol {
+
+    private final List<Class<?>> rpcExceptions = new CopyOnWriteArrayList<Class<?>>();
+
+    protected ProxyFactory proxyFactory;
+
+    public AbstractProxyProtocol() {
+    }
+
+    public AbstractProxyProtocol(Class<?>... exceptions) {
+        for (Class<?> exception : exceptions) {
+            addRpcException(exception);
+        }
+    }
+
+    public void addRpcException(Class<?> exception) {
+        this.rpcExceptions.add(exception);
+    }
+
+    public ProxyFactory getProxyFactory() {
+        return proxyFactory;
+    }
+
+    public void setProxyFactory(ProxyFactory proxyFactory) {
+        this.proxyFactory = proxyFactory;
+    }
+
+    @Override
+    @SuppressWarnings("unchecked")
+    public <T> Exporter<T> export(final Invoker<T> invoker) throws RpcException {
+        final String uri = serviceKey(invoker.getUrl());
+        Exporter<T> exporter = (Exporter<T>) exporterMap.getExport(uri);
+        if (exporter != null) {
+            // When modifying the configuration through override, you need to re-expose the newly modified service.
+            if (Objects.equals(exporter.getInvoker().getUrl(), invoker.getUrl())) {
+                return exporter;
+            }
+        }
+        final Runnable runnable = doExport(proxyFactory.getProxy(invoker, true), invoker.getInterface(), invoker.getUrl());
+        exporter = new AbstractExporter<T>(invoker) {
+            @Override
+            public void afterUnExport() {
+                exporterMap.removeExportMap(uri, this);
+                if (runnable != null) {
+                    try {
+                        runnable.run();
+                    } catch (Throwable t) {
+                        logger.warn(t.getMessage(), t);
+                    }
+                }
+            }
+        };
+        exporterMap.addExportMap(uri, exporter);
+        return exporter;
+    }
+
+    @Override
+    protected <T> Invoker<T> protocolBindingRefer(final Class<T> type, final URL url) throws RpcException {
+        final Invoker<T> target = proxyFactory.getInvoker(doRefer(type, url), type, url);
+        Invoker<T> invoker = new AbstractInvoker<T>(type, url) {
+            @Override
+            protected Result doInvoke(Invocation invocation) throws Throwable {
+                try {
+                    Result result = target.invoke(invocation);
+                    // FIXME result is an AsyncRpcResult instance.
+                    Throwable e = result.getException();
+                    if (e != null) {
+                        for (Class<?> rpcException : rpcExceptions) {
+                            if (rpcException.isAssignableFrom(e.getClass())) {
+                                throw getRpcException(type, url, invocation, e);
+                            }
+                        }
+                    }
+                    return result;
+                } catch (RpcException e) {
+                    if (e.getCode() == RpcException.UNKNOWN_EXCEPTION) {
+                        e.setCode(getErrorCode(e.getCause()));
+                    }
+                    throw e;
+                } catch (Throwable e) {
+                    throw getRpcException(type, url, invocation, e);
+                }
+            }
+
+            @Override
+            public void destroy() {
+                super.destroy();
+                target.destroy();
+                invokers.remove(this);
+            }
+        };
+        invokers.add(invoker);
+        return invoker;
+    }
+
+    protected RpcException getRpcException(Class<?> type, URL url, Invocation invocation, Throwable e) {
+        RpcException re = new RpcException("Failed to invoke remote service: " + type + ", method: "
+                + invocation.getMethodName() + ", cause: " + e.getMessage(), e);
+        re.setCode(getErrorCode(e));
+        return re;
+    }
+
+    protected String getAddr(URL url) {
+        String bindIp = url.getParameter(Constants.BIND_IP_KEY, url.getHost());
+        if (url.getParameter(ANYHOST_KEY, false)) {
+            bindIp = ANYHOST_VALUE;
+        }
+        return NetUtils.getIpByHost(bindIp) + ":" + url.getParameter(Constants.BIND_PORT_KEY, url.getPort());
+    }
+
+    protected int getErrorCode(Throwable e) {
+        return RpcException.UNKNOWN_EXCEPTION;
+    }
+
+    protected abstract <T> Runnable doExport(T impl, Class<T> type, URL url) throws RpcException;
+
+    protected abstract <T> T doRefer(Class<T> type, URL url) throws RpcException;
+
+    protected class ProxyProtocolServer implements ProtocolServer {
+
+        private RemotingServer server;
+        private String address;
+
+        public ProxyProtocolServer(RemotingServer server) {
+            this.server = server;
+        }
+
+        @Override
+        public RemotingServer getRemotingServer() {
+            return server;
+        }
+
+        @Override
+        public String getAddress() {
+            return StringUtils.isNotEmpty(address) ? address : server.getUrl().getAddress();
+        }
+
+        @Override
+        public void setAddress(String address) {
+            this.address = address;
+        }
+
+        @Override
+        public URL getUrl() {
+            return server.getUrl();
+        }
+
+        @Override
+        public void close() {
+            server.close();
+        }
+    }
+
+    protected abstract class RemotingServerAdapter implements RemotingServer {
+
+        public abstract Object getDelegateServer();
+
+        /**
+         * @return
+         */
+        @Override
+        public boolean isBound() {
+            return false;
+        }
+
+        @Override
+        public Collection<Channel> getChannels() {
+            return null;
+        }
+
+        @Override
+        public Channel getChannel(InetSocketAddress remoteAddress) {
+            return null;
+        }
+
+        @Override
+        public void reset(Parameters parameters) {
+
+        }
+
+        @Override
+        public void reset(URL url) {
+
+        }
+
+        @Override
+        public URL getUrl() {
+            return null;
+        }
+
+        @Override
+        public ChannelHandler getChannelHandler() {
+            return null;
+        }
+
+        @Override
+        public InetSocketAddress getLocalAddress() {
+            return null;
+        }
+
+        @Override
+        public void send(Object message) throws RemotingException {
+
+        }
+
+        @Override
+        public void send(Object message, boolean sent) throws RemotingException {
+
+        }
+
+        @Override
+        public void close() {
+
+        }
+
+        @Override
+        public void close(int timeout) {
+
+        }
+
+        @Override
+        public void startClose() {
+
+        }
+
+        @Override
+        public boolean isClosed() {
+            return false;
+        }
+    }
+
+}