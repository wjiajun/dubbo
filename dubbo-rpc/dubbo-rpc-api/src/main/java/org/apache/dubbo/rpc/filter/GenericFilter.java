/*
 * Licensed to the Apache Software Foundation (ASF) under one or more
 * contributor license agreements.  See the NOTICE file distributed with
 * this work for additional information regarding copyright ownership.
 * The ASF licenses this file to You under the Apache License, Version 2.0
 * (the "License"); you may not use this file except in compliance with
 * the License.  You may obtain a copy of the License at
 *
 *     http://www.apache.org/licenses/LICENSE-2.0
 *
 * Unless required by applicable law or agreed to in writing, software
 * distributed under the License is distributed on an "AS IS" BASIS,
 * WITHOUT WARRANTIES OR CONDITIONS OF ANY KIND, either express or implied.
 * See the License for the specific language governing permissions and
 * limitations under the License.
 */
package org.apache.dubbo.rpc.filter;

import com.google.gson.Gson;
import com.google.gson.JsonSyntaxException;
import com.google.gson.reflect.TypeToken;

import org.apache.dubbo.common.beanutil.JavaBeanAccessor;
import org.apache.dubbo.common.beanutil.JavaBeanDescriptor;
import org.apache.dubbo.common.beanutil.JavaBeanSerializeUtil;
import org.apache.dubbo.common.config.Configuration;
import org.apache.dubbo.common.constants.CommonConstants;
import org.apache.dubbo.common.extension.Activate;
import org.apache.dubbo.common.extension.ExtensionLoader;
import org.apache.dubbo.common.io.UnsafeByteArrayInputStream;
import org.apache.dubbo.common.io.UnsafeByteArrayOutputStream;
import org.apache.dubbo.common.logger.Logger;
import org.apache.dubbo.common.logger.LoggerFactory;
import org.apache.dubbo.common.serialize.Serialization;
import org.apache.dubbo.common.utils.PojoUtils;
import org.apache.dubbo.common.utils.ReflectUtils;
import org.apache.dubbo.common.utils.StringUtils;
import org.apache.dubbo.rpc.Filter;
import org.apache.dubbo.rpc.Invocation;
import org.apache.dubbo.rpc.Invoker;
import org.apache.dubbo.rpc.Result;
import org.apache.dubbo.rpc.RpcContext;
import org.apache.dubbo.rpc.RpcException;
import org.apache.dubbo.rpc.RpcInvocation;
import org.apache.dubbo.rpc.model.ApplicationModel;
import org.apache.dubbo.rpc.service.GenericException;
import org.apache.dubbo.rpc.service.GenericService;
import org.apache.dubbo.rpc.support.ProtocolUtils;

import java.io.IOException;
import java.lang.reflect.Method;
import java.lang.reflect.Type;
import java.util.stream.IntStream;

import static org.apache.dubbo.common.constants.CommonConstants.$INVOKE;
import static org.apache.dubbo.common.constants.CommonConstants.$INVOKE_ASYNC;
import static org.apache.dubbo.common.constants.CommonConstants.GENERIC_SERIALIZATION_BEAN;
import static org.apache.dubbo.common.constants.CommonConstants.GENERIC_SERIALIZATION_GSON;
import static org.apache.dubbo.common.constants.CommonConstants.GENERIC_SERIALIZATION_NATIVE_JAVA;
import static org.apache.dubbo.common.constants.CommonConstants.GENERIC_SERIALIZATION_PROTOBUF;
import static org.apache.dubbo.rpc.Constants.GENERIC_KEY;

/**
 * GenericInvokerFilter.
 */
@Activate(group = CommonConstants.PROVIDER, order = -20000)
public class GenericFilter implements Filter, Filter.Listener {

    private static final Logger logger = LoggerFactory.getLogger(GenericFilter.class);

    private static final Gson gson = new Gson();

    @Override
    public Result invoke(Invoker<?> invoker, Invocation inv) throws RpcException {
        if ((inv.getMethodName().equals($INVOKE) || inv.getMethodName().equals($INVOKE_ASYNC))
                && inv.getArguments() != null
                && inv.getArguments().length == 3
                && !GenericService.class.isAssignableFrom(invoker.getInterface())) {
            String name = ((String) inv.getArguments()[0]).trim();
            String[] types = (String[]) inv.getArguments()[1];
            Object[] args = (Object[]) inv.getArguments()[2];
            try {
                // 获得对应的方法 Method 对象
                Method method = ReflectUtils.findMethodByMethodSignature(invoker.getInterface(), name, types);
                // 获得方法参数类型和方法参数数组
                Class<?>[] params = method.getParameterTypes();
                if (args == null) {
                    args = new Object[params.length];
                }

                if (types == null) {
                    types = new String[params.length];
                }

                if (args.length != types.length) {
                    throw new RpcException("GenericFilter#invoke args.length != types.length, please check your "
                            + "params");
                }
                // 获得 `generic` 配置项
                String generic = inv.getAttachment(GENERIC_KEY);

                if (StringUtils.isBlank(generic)) {
                    generic = RpcContext.getContext().getAttachment(GENERIC_KEY);
                }

                // 【第一步】`true` ，反序列化参数，仅有 Map => POJO
                if (StringUtils.isEmpty(generic)
                        || ProtocolUtils.isDefaultGenericSerialization(generic)
                        || ProtocolUtils.isGenericReturnRawResult(generic)) {
<<<<<<< HEAD
                    args = PojoUtils.realize(args, params, method.getGenericParameterTypes());
                // 【第一步】`nativejava` ，反序列化参数，byte[] => 方法参数
=======
                    try {
                        args = PojoUtils.realize(args, params, method.getGenericParameterTypes());
                    } catch (IllegalArgumentException e) {
                        throw new RpcException(e);
                    }
                } else if (ProtocolUtils.isGsonGenericSerialization(generic)) {
                    args = getGsonGenericArgs(args, method.getGenericParameterTypes());
>>>>>>> b194bb0e
                } else if (ProtocolUtils.isJavaGenericSerialization(generic)) {
                    Configuration configuration = ApplicationModel.getEnvironment().getConfiguration();
                    if (!configuration.getBoolean(CommonConstants.ENABLE_NATIVE_JAVA_GENERIC_SERIALIZE, false)) {
                        String notice = "Trigger the safety barrier! " +
                                "Native Java Serializer is not allowed by default." +
                                "This means currently maybe being attacking by others. " +
                                "If you are sure this is a mistake, " +
                                "please set `" + CommonConstants.ENABLE_NATIVE_JAVA_GENERIC_SERIALIZE + "` enable in configuration! " +
                                "Before doing so, please make sure you have configure JEP290 to prevent serialization attack.";
                        logger.error(notice);
                        throw new RpcException(new IllegalStateException(notice));
                    }

                    for (int i = 0; i < args.length; i++) {
                        if (byte[].class == args[i].getClass()) {
                            try (UnsafeByteArrayInputStream is = new UnsafeByteArrayInputStream((byte[]) args[i])) {
                                args[i] = ExtensionLoader.getExtensionLoader(Serialization.class)
                                        .getExtension(GENERIC_SERIALIZATION_NATIVE_JAVA)
                                        .deserialize(null, is).readObject();
                            } catch (Exception e) {
                                throw new RpcException("Deserialize argument [" + (i + 1) + "] failed.", e);
                            }
                        } else {
                            throw new RpcException(
                                    "Generic serialization [" +
                                            GENERIC_SERIALIZATION_NATIVE_JAVA +
                                            "] only support message type " +
                                            byte[].class +
                                            " and your message type is " +
                                            args[i].getClass());
                        }
                    }
                // 【第一步】`bean` ，反序列化参数，JavaBeanDescriptor => 方法参数
                } else if (ProtocolUtils.isBeanGenericSerialization(generic)) {
                    for (int i = 0; i < args.length; i++) {
                        if (args[i] instanceof JavaBeanDescriptor) {
                            args[i] = JavaBeanSerializeUtil.deserialize((JavaBeanDescriptor) args[i]);
                        } else {
                            throw new RpcException(
                                    "Generic serialization [" +
                                            GENERIC_SERIALIZATION_BEAN +
                                            "] only support message type " +
                                            JavaBeanDescriptor.class.getName() +
                                            " and your message type is " +
                                            args[i].getClass().getName());
                        }
                    }
                } else if (ProtocolUtils.isProtobufGenericSerialization(generic)) {
                    // as proto3 only accept one protobuf parameter
                    if (args.length == 1 && args[0] instanceof String) {
                        try (UnsafeByteArrayInputStream is =
                                     new UnsafeByteArrayInputStream(((String) args[0]).getBytes())) {
                            args[0] = ExtensionLoader.getExtensionLoader(Serialization.class)
                                    .getExtension(GENERIC_SERIALIZATION_PROTOBUF)
                                    .deserialize(null, is).readObject(method.getParameterTypes()[0]);
                        } catch (Exception e) {
                            throw new RpcException("Deserialize argument failed.", e);
                        }
                    } else {
                        throw new RpcException(
                                "Generic serialization [" +
                                        GENERIC_SERIALIZATION_PROTOBUF +
                                        "] only support one " + String.class.getName() +
                                        " argument and your message size is " +
                                        args.length + " and type is" +
                                        args[0].getClass().getName());
                    }
                }

                RpcInvocation rpcInvocation =
                        new RpcInvocation(method, invoker.getInterface().getName(), invoker.getUrl().getProtocolServiceKey(), args,
                                inv.getObjectAttachments(), inv.getAttributes());
                rpcInvocation.setInvoker(inv.getInvoker());
                rpcInvocation.setTargetServiceUniqueName(inv.getTargetServiceUniqueName());

                // 【第二步】方法调用
                return invoker.invoke(rpcInvocation);
            } catch (NoSuchMethodException | ClassNotFoundException e) {
                throw new RpcException(e.getMessage(), e);
            }
        }
        return invoker.invoke(inv);
    }

    private Object[] getGsonGenericArgs(final Object[] args, Type[] types) {
        return IntStream.range(0, args.length).mapToObj(i -> {
            if (!(args[i] instanceof String)) {
                throw new RpcException("When using GSON to deserialize generic dubbo request arguments, the arguments must be of type String");
            }
            String str = args[i].toString();
            Type type = TypeToken.get(types[i]).getType();
            try {
                return gson.fromJson(str, type);
            } catch (JsonSyntaxException ex) {
                throw new RpcException(String.format("Generic serialization [%s] Json syntax exception thrown when parsing (message:%s type:%s) error:%s", GENERIC_SERIALIZATION_GSON, str, type.toString(), ex.getMessage()));
            }
        }).toArray();
    }

    @Override
    public void onResponse(Result appResponse, Invoker<?> invoker, Invocation inv) {
        if ((inv.getMethodName().equals($INVOKE) || inv.getMethodName().equals($INVOKE_ASYNC))
                && inv.getArguments() != null
                && inv.getArguments().length == 3
                && !GenericService.class.isAssignableFrom(invoker.getInterface())) {

            String generic = inv.getAttachment(GENERIC_KEY);
            if (StringUtils.isBlank(generic)) {
                generic = RpcContext.getContext().getAttachment(GENERIC_KEY);
            }

            if (appResponse.hasException()) {
                Throwable appException = appResponse.getException();
                if (appException instanceof GenericException) {
                    GenericException tmp = (GenericException) appException;
                    appException = new com.alibaba.dubbo.rpc.service.GenericException(tmp.getExceptionClass(), tmp.getExceptionMessage());
                }
                if (!(appException instanceof com.alibaba.dubbo.rpc.service.GenericException)) {
                    appException = new com.alibaba.dubbo.rpc.service.GenericException(appException);
                }
                appResponse.setException(appException);
            }
            // 【第三步】`nativejava` ，序列化结果，结果 => byte[]
            if (ProtocolUtils.isJavaGenericSerialization(generic)) {
                try {
                    UnsafeByteArrayOutputStream os = new UnsafeByteArrayOutputStream(512);
                    ExtensionLoader.getExtensionLoader(Serialization.class).getExtension(GENERIC_SERIALIZATION_NATIVE_JAVA)
                            .serialize(null, os).writeObject(appResponse.getValue());
                    appResponse.setValue(os.toByteArray());
                } catch (IOException e) {
                    throw new RpcException(
                            "Generic serialization [" +
                                    GENERIC_SERIALIZATION_NATIVE_JAVA +
                                    "] serialize result failed.", e);
                }
            // 【第三步】`bean` ，序列化结果，结果 => JavaBeanDescriptor
            } else if (ProtocolUtils.isBeanGenericSerialization(generic)) {
                appResponse.setValue(JavaBeanSerializeUtil.serialize(appResponse.getValue(), JavaBeanAccessor.METHOD));
                // 【第三步】`true` ，序列化结果，仅有 POJO => Map
            } else if (ProtocolUtils.isProtobufGenericSerialization(generic)) {
                try {
                    UnsafeByteArrayOutputStream os = new UnsafeByteArrayOutputStream(512);
                    ExtensionLoader.getExtensionLoader(Serialization.class)
                            .getExtension(GENERIC_SERIALIZATION_PROTOBUF)
                            .serialize(null, os).writeObject(appResponse.getValue());
                    appResponse.setValue(os.toString());
                } catch (IOException e) {
                    throw new RpcException("Generic serialization [" +
                            GENERIC_SERIALIZATION_PROTOBUF +
                            "] serialize result failed.", e);
                }
            } else if (ProtocolUtils.isGenericReturnRawResult(generic)) {
                return;
            } else {
                appResponse.setValue(PojoUtils.generalize(appResponse.getValue()));
            }
        }
    }

    @Override
    public void onError(Throwable t, Invoker<?> invoker, Invocation invocation) {

    }
}<|MERGE_RESOLUTION|>--- conflicted
+++ resolved
@@ -80,9 +80,7 @@
             String[] types = (String[]) inv.getArguments()[1];
             Object[] args = (Object[]) inv.getArguments()[2];
             try {
-                // 获得对应的方法 Method 对象
                 Method method = ReflectUtils.findMethodByMethodSignature(invoker.getInterface(), name, types);
-                // 获得方法参数类型和方法参数数组
                 Class<?>[] params = method.getParameterTypes();
                 if (args == null) {
                     args = new Object[params.length];
@@ -96,21 +94,15 @@
                     throw new RpcException("GenericFilter#invoke args.length != types.length, please check your "
                             + "params");
                 }
-                // 获得 `generic` 配置项
                 String generic = inv.getAttachment(GENERIC_KEY);
 
                 if (StringUtils.isBlank(generic)) {
                     generic = RpcContext.getContext().getAttachment(GENERIC_KEY);
                 }
 
-                // 【第一步】`true` ，反序列化参数，仅有 Map => POJO
                 if (StringUtils.isEmpty(generic)
                         || ProtocolUtils.isDefaultGenericSerialization(generic)
                         || ProtocolUtils.isGenericReturnRawResult(generic)) {
-<<<<<<< HEAD
-                    args = PojoUtils.realize(args, params, method.getGenericParameterTypes());
-                // 【第一步】`nativejava` ，反序列化参数，byte[] => 方法参数
-=======
                     try {
                         args = PojoUtils.realize(args, params, method.getGenericParameterTypes());
                     } catch (IllegalArgumentException e) {
@@ -118,7 +110,6 @@
                     }
                 } else if (ProtocolUtils.isGsonGenericSerialization(generic)) {
                     args = getGsonGenericArgs(args, method.getGenericParameterTypes());
->>>>>>> b194bb0e
                 } else if (ProtocolUtils.isJavaGenericSerialization(generic)) {
                     Configuration configuration = ApplicationModel.getEnvironment().getConfiguration();
                     if (!configuration.getBoolean(CommonConstants.ENABLE_NATIVE_JAVA_GENERIC_SERIALIZE, false)) {
@@ -151,7 +142,6 @@
                                             args[i].getClass());
                         }
                     }
-                // 【第一步】`bean` ，反序列化参数，JavaBeanDescriptor => 方法参数
                 } else if (ProtocolUtils.isBeanGenericSerialization(generic)) {
                     for (int i = 0; i < args.length; i++) {
                         if (args[i] instanceof JavaBeanDescriptor) {
@@ -194,7 +184,6 @@
                 rpcInvocation.setInvoker(inv.getInvoker());
                 rpcInvocation.setTargetServiceUniqueName(inv.getTargetServiceUniqueName());
 
-                // 【第二步】方法调用
                 return invoker.invoke(rpcInvocation);
             } catch (NoSuchMethodException | ClassNotFoundException e) {
                 throw new RpcException(e.getMessage(), e);
@@ -241,7 +230,6 @@
                 }
                 appResponse.setException(appException);
             }
-            // 【第三步】`nativejava` ，序列化结果，结果 => byte[]
             if (ProtocolUtils.isJavaGenericSerialization(generic)) {
                 try {
                     UnsafeByteArrayOutputStream os = new UnsafeByteArrayOutputStream(512);
@@ -254,10 +242,8 @@
                                     GENERIC_SERIALIZATION_NATIVE_JAVA +
                                     "] serialize result failed.", e);
                 }
-            // 【第三步】`bean` ，序列化结果，结果 => JavaBeanDescriptor
             } else if (ProtocolUtils.isBeanGenericSerialization(generic)) {
                 appResponse.setValue(JavaBeanSerializeUtil.serialize(appResponse.getValue(), JavaBeanAccessor.METHOD));
-                // 【第三步】`true` ，序列化结果，仅有 POJO => Map
             } else if (ProtocolUtils.isProtobufGenericSerialization(generic)) {
                 try {
                     UnsafeByteArrayOutputStream os = new UnsafeByteArrayOutputStream(512);
