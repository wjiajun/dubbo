--- conflicted
+++ resolved
@@ -1,154 +1,130 @@
-/*
- * Licensed to the Apache Software Foundation (ASF) under one or more
- * contributor license agreements.  See the NOTICE file distributed with
- * this work for additional information regarding copyright ownership.
- * The ASF licenses this file to You under the Apache License, Version 2.0
- * (the "License"); you may not use this file except in compliance with
- * the License.  You may obtain a copy of the License at
- *
- *     http://www.apache.org/licenses/LICENSE-2.0
- *
- * Unless required by applicable law or agreed to in writing, software
- * distributed under the License is distributed on an "AS IS" BASIS,
- * WITHOUT WARRANTIES OR CONDITIONS OF ANY KIND, either express or implied.
- * See the License for the specific language governing permissions and
- * limitations under the License.
- */
-package org.apache.dubbo.rpc.cluster.loadbalance;
-
-import org.apache.dubbo.common.URL;
-import org.apache.dubbo.common.io.Bytes;
-import org.apache.dubbo.rpc.Invocation;
-import org.apache.dubbo.rpc.Invoker;
-import org.apache.dubbo.rpc.support.RpcUtils;
-import java.util.List;
-import java.util.Map;
-import java.util.TreeMap;
-import java.util.concurrent.ConcurrentHashMap;
-import java.util.concurrent.ConcurrentMap;
-
-import static org.apache.dubbo.common.constants.CommonConstants.COMMA_SPLIT_PATTERN;
-
-/**
- * ConsistentHashLoadBalance
- */
-public class ConsistentHashLoadBalance extends AbstractLoadBalance {
-    public static final String NAME = "consistenthash";
-
-    /**
-     * Hash nodes name
-     */
-    public static final String HASH_NODES = "hash.nodes";
-
-    /**
-     * Hash arguments name
-     */
-    public static final String HASH_ARGUMENTS = "hash.arguments";
-
-    private final ConcurrentMap<String, ConsistentHashSelector<?>> selectors = new ConcurrentHashMap<String, ConsistentHashSelector<?>>();
-
-    @SuppressWarnings("unchecked")
-    @Override
-    protected <T> Invoker<T> doSelect(List<Invoker<T>> invokers, URL url, Invocation invocation) {
-        String methodName = RpcUtils.getMethodName(invocation);
-        String key = invokers.get(0).getUrl().getServiceKey() + "." + methodName;
-        // using the hashcode of list to compute the hash only pay attention to the elements in the list
-        int invokersHashCode = invokers.hashCode();
-        ConsistentHashSelector<T> selector = (ConsistentHashSelector<T>) selectors.get(key);
-        if (selector == null || selector.identityHashCode != invokersHashCode) {
-            selectors.put(key, new ConsistentHashSelector<T>(invokers, methodName, invokersHashCode));
-            selector = (ConsistentHashSelector<T>) selectors.get(key);
-        }
-        return selector.select(invocation);
-    }
-
-    private static final class ConsistentHashSelector<T> {
-
-        /**
-         * 虚拟节点与 Invoker 的映射关系
-         */
-        private final TreeMap<Long, Invoker<T>> virtualInvokers;
-
-        /**
-         * 每个Invoker 对应的虚拟节点数
-         */
-        private final int replicaNumber;
-
-        /**
-         * 定义哈希值
-         */
-        private final int identityHashCode;
-
-        /**
-         * 取值参数位置数组
-         */
-        private final int[] argumentIndex;
-
-        ConsistentHashSelector(List<Invoker<T>> invokers, String methodName, int identityHashCode) {
-            this.virtualInvokers = new TreeMap<Long, Invoker<T>>();
-            // 设置 identityHashCode
-            this.identityHashCode = identityHashCode;
-            URL url = invokers.get(0).getUrl();
-            // 初始化 replicaNumber
-            this.replicaNumber = url.getMethodParameter(methodName, HASH_NODES, 160);
-            // 初始化 argumentIndex
-            String[] index = COMMA_SPLIT_PATTERN.split(url.getMethodParameter(methodName, HASH_ARGUMENTS, "0"));
-            argumentIndex = new int[index.length];
-            for (int i = 0; i < index.length; i++) {
-                argumentIndex[i] = Integer.parseInt(index[i]);
-            }
-            // 初始化 virtualInvokers
-            for (Invoker<T> invoker : invokers) {
-                String address = invoker.getUrl().getAddress();
-                // 每四个虚拟结点为一组
-                for (int i = 0; i < replicaNumber / 4; i++) {
-<<<<<<< HEAD
-                    // 这组虚拟结点得到惟一名
-                    byte[] digest = md5(address + i);
-                    // Md5是一个16字节长度的数组，将16字节的数组每四个字节一组，分别对应一个虚拟结点，这就是为什么上面把虚拟结点四个划分一组的原因
-=======
-                    byte[] digest = Bytes.getMD5(address + i);
->>>>>>> b194bb0e
-                    for (int h = 0; h < 4; h++) {
-                        // 对于每四个字节，组成一个long值数值，做为这个虚拟节点的在环中的惟一key
-                        long m = hash(digest, h);
-                        virtualInvokers.put(m, invoker);
-                    }
-                }
-            }
-        }
-
-        public Invoker<T> select(Invocation invocation) {
-            String key = toKey(invocation.getArguments());
-            byte[] digest = Bytes.getMD5(key);
-            return selectForKey(hash(digest, 0));
-        }
-
-        private String toKey(Object[] args) {
-            StringBuilder buf = new StringBuilder();
-            for (int i : argumentIndex) {
-                if (i >= 0 && i < args.length) {
-                    buf.append(args[i]);
-                }
-            }
-            return buf.toString();
-        }
-
-        private Invoker<T> selectForKey(long hash) {
-            Map.Entry<Long, Invoker<T>> entry = virtualInvokers.ceilingEntry(hash);
-            if (entry == null) {
-                entry = virtualInvokers.firstEntry();
-            }
-            return entry.getValue();
-        }
-
-        private long hash(byte[] digest, int number) {
-            return (((long) (digest[3 + number * 4] & 0xFF) << 24)
-                    | ((long) (digest[2 + number * 4] & 0xFF) << 16)
-                    | ((long) (digest[1 + number * 4] & 0xFF) << 8)
-                    | (digest[number * 4] & 0xFF))
-                    & 0xFFFFFFFFL;
-        }
-    }
-
-}
+/*
+ * Licensed to the Apache Software Foundation (ASF) under one or more
+ * contributor license agreements.  See the NOTICE file distributed with
+ * this work for additional information regarding copyright ownership.
+ * The ASF licenses this file to You under the Apache License, Version 2.0
+ * (the "License"); you may not use this file except in compliance with
+ * the License.  You may obtain a copy of the License at
+ *
+ *     http://www.apache.org/licenses/LICENSE-2.0
+ *
+ * Unless required by applicable law or agreed to in writing, software
+ * distributed under the License is distributed on an "AS IS" BASIS,
+ * WITHOUT WARRANTIES OR CONDITIONS OF ANY KIND, either express or implied.
+ * See the License for the specific language governing permissions and
+ * limitations under the License.
+ */
+package org.apache.dubbo.rpc.cluster.loadbalance;
+
+import org.apache.dubbo.common.URL;
+import org.apache.dubbo.common.io.Bytes;
+import org.apache.dubbo.rpc.Invocation;
+import org.apache.dubbo.rpc.Invoker;
+import org.apache.dubbo.rpc.support.RpcUtils;
+import java.util.List;
+import java.util.Map;
+import java.util.TreeMap;
+import java.util.concurrent.ConcurrentHashMap;
+import java.util.concurrent.ConcurrentMap;
+
+import static org.apache.dubbo.common.constants.CommonConstants.COMMA_SPLIT_PATTERN;
+
+/**
+ * ConsistentHashLoadBalance
+ */
+public class ConsistentHashLoadBalance extends AbstractLoadBalance {
+    public static final String NAME = "consistenthash";
+
+    /**
+     * Hash nodes name
+     */
+    public static final String HASH_NODES = "hash.nodes";
+
+    /**
+     * Hash arguments name
+     */
+    public static final String HASH_ARGUMENTS = "hash.arguments";
+
+    private final ConcurrentMap<String, ConsistentHashSelector<?>> selectors = new ConcurrentHashMap<String, ConsistentHashSelector<?>>();
+
+    @SuppressWarnings("unchecked")
+    @Override
+    protected <T> Invoker<T> doSelect(List<Invoker<T>> invokers, URL url, Invocation invocation) {
+        String methodName = RpcUtils.getMethodName(invocation);
+        String key = invokers.get(0).getUrl().getServiceKey() + "." + methodName;
+        // using the hashcode of list to compute the hash only pay attention to the elements in the list
+        int invokersHashCode = invokers.hashCode();
+        ConsistentHashSelector<T> selector = (ConsistentHashSelector<T>) selectors.get(key);
+        if (selector == null || selector.identityHashCode != invokersHashCode) {
+            selectors.put(key, new ConsistentHashSelector<T>(invokers, methodName, invokersHashCode));
+            selector = (ConsistentHashSelector<T>) selectors.get(key);
+        }
+        return selector.select(invocation);
+    }
+
+    private static final class ConsistentHashSelector<T> {
+
+        private final TreeMap<Long, Invoker<T>> virtualInvokers;
+
+        private final int replicaNumber;
+
+        private final int identityHashCode;
+
+        private final int[] argumentIndex;
+
+        ConsistentHashSelector(List<Invoker<T>> invokers, String methodName, int identityHashCode) {
+            this.virtualInvokers = new TreeMap<Long, Invoker<T>>();
+            this.identityHashCode = identityHashCode;
+            URL url = invokers.get(0).getUrl();
+            this.replicaNumber = url.getMethodParameter(methodName, HASH_NODES, 160);
+            String[] index = COMMA_SPLIT_PATTERN.split(url.getMethodParameter(methodName, HASH_ARGUMENTS, "0"));
+            argumentIndex = new int[index.length];
+            for (int i = 0; i < index.length; i++) {
+                argumentIndex[i] = Integer.parseInt(index[i]);
+            }
+            for (Invoker<T> invoker : invokers) {
+                String address = invoker.getUrl().getAddress();
+                for (int i = 0; i < replicaNumber / 4; i++) {
+                    byte[] digest = Bytes.getMD5(address + i);
+                    for (int h = 0; h < 4; h++) {
+                        long m = hash(digest, h);
+                        virtualInvokers.put(m, invoker);
+                    }
+                }
+            }
+        }
+
+        public Invoker<T> select(Invocation invocation) {
+            String key = toKey(invocation.getArguments());
+            byte[] digest = Bytes.getMD5(key);
+            return selectForKey(hash(digest, 0));
+        }
+
+        private String toKey(Object[] args) {
+            StringBuilder buf = new StringBuilder();
+            for (int i : argumentIndex) {
+                if (i >= 0 && i < args.length) {
+                    buf.append(args[i]);
+                }
+            }
+            return buf.toString();
+        }
+
+        private Invoker<T> selectForKey(long hash) {
+            Map.Entry<Long, Invoker<T>> entry = virtualInvokers.ceilingEntry(hash);
+            if (entry == null) {
+                entry = virtualInvokers.firstEntry();
+            }
+            return entry.getValue();
+        }
+
+        private long hash(byte[] digest, int number) {
+            return (((long) (digest[3 + number * 4] & 0xFF) << 24)
+                    | ((long) (digest[2 + number * 4] & 0xFF) << 16)
+                    | ((long) (digest[1 + number * 4] & 0xFF) << 8)
+                    | (digest[number * 4] & 0xFF))
+                    & 0xFFFFFFFFL;
+        }
+    }
+
+}