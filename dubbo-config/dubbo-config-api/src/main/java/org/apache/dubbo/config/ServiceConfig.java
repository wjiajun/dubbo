/*
 * Licensed to the Apache Software Foundation (ASF) under one or more
 * contributor license agreements.  See the NOTICE file distributed with
 * this work for additional information regarding copyright ownership.
 * The ASF licenses this file to You under the Apache License, Version 2.0
 * (the "License"); you may not use this file except in compliance with
 * the License.  You may obtain a copy of the License at
 *
 *     http://www.apache.org/licenses/LICENSE-2.0
 *
 * Unless required by applicable law or agreed to in writing, software
 * distributed under the License is distributed on an "AS IS" BASIS,
 * WITHOUT WARRANTIES OR CONDITIONS OF ANY KIND, either express or implied.
 * See the License for the specific language governing permissions and
 * limitations under the License.
 */
package org.apache.dubbo.config;

import org.apache.dubbo.common.URL;
import org.apache.dubbo.common.URLBuilder;
import org.apache.dubbo.common.Version;
import org.apache.dubbo.common.bytecode.Wrapper;
import org.apache.dubbo.common.extension.ExtensionLoader;
import org.apache.dubbo.common.logger.Logger;
import org.apache.dubbo.common.logger.LoggerFactory;
import org.apache.dubbo.common.utils.CollectionUtils;
import org.apache.dubbo.common.utils.ConfigUtils;
import org.apache.dubbo.common.utils.NamedThreadFactory;
import org.apache.dubbo.common.utils.StringUtils;
import org.apache.dubbo.common.utils.UrlUtils;
import org.apache.dubbo.config.annotation.Service;
import org.apache.dubbo.config.bootstrap.DubboBootstrap;
import org.apache.dubbo.config.event.ServiceConfigExportedEvent;
import org.apache.dubbo.config.event.ServiceConfigUnexportedEvent;
import org.apache.dubbo.config.invoker.DelegateProviderMetaDataInvoker;
import org.apache.dubbo.config.support.Parameter;
import org.apache.dubbo.config.utils.ConfigValidationUtils;
import org.apache.dubbo.event.Event;
import org.apache.dubbo.event.EventDispatcher;
import org.apache.dubbo.metadata.ServiceNameMapping;
import org.apache.dubbo.registry.client.metadata.MetadataUtils;
import org.apache.dubbo.rpc.Exporter;
import org.apache.dubbo.rpc.Invoker;
import org.apache.dubbo.rpc.Protocol;
import org.apache.dubbo.rpc.ProxyFactory;
import org.apache.dubbo.rpc.cluster.ConfiguratorFactory;
import org.apache.dubbo.rpc.model.ApplicationModel;
import org.apache.dubbo.rpc.model.ServiceDescriptor;
import org.apache.dubbo.rpc.model.ServiceRepository;
import org.apache.dubbo.rpc.service.GenericService;
import org.apache.dubbo.rpc.support.ProtocolUtils;

import java.lang.reflect.Method;
import java.net.InetAddress;
import java.net.InetSocketAddress;
import java.net.Socket;
import java.net.SocketAddress;
import java.net.UnknownHostException;
import java.util.ArrayList;
import java.util.Arrays;
import java.util.HashMap;
import java.util.HashSet;
import java.util.List;
import java.util.Map;
import java.util.Optional;
import java.util.UUID;
import java.util.concurrent.Executors;
import java.util.concurrent.ScheduledExecutorService;
import java.util.concurrent.TimeUnit;

import static org.apache.dubbo.common.constants.CommonConstants.ANYHOST_KEY;
import static org.apache.dubbo.common.constants.CommonConstants.ANY_VALUE;
import static org.apache.dubbo.common.constants.CommonConstants.DUBBO;
import static org.apache.dubbo.common.constants.CommonConstants.DUBBO_IP_TO_BIND;
import static org.apache.dubbo.common.constants.CommonConstants.LOCALHOST_VALUE;
import static org.apache.dubbo.common.constants.CommonConstants.MAPPING_KEY;
import static org.apache.dubbo.common.constants.CommonConstants.METADATA_KEY;
import static org.apache.dubbo.common.constants.CommonConstants.METHODS_KEY;
import static org.apache.dubbo.common.constants.CommonConstants.MONITOR_KEY;
import static org.apache.dubbo.common.constants.CommonConstants.PROVIDER_SIDE;
import static org.apache.dubbo.common.constants.CommonConstants.REGISTER_KEY;
import static org.apache.dubbo.common.constants.CommonConstants.REMOTE_METADATA_STORAGE_TYPE;
import static org.apache.dubbo.common.constants.CommonConstants.REVISION_KEY;
import static org.apache.dubbo.common.constants.CommonConstants.SIDE_KEY;
import static org.apache.dubbo.common.constants.RegistryConstants.DYNAMIC_KEY;
import static org.apache.dubbo.common.constants.RegistryConstants.REGISTRY_KEY;
import static org.apache.dubbo.common.constants.RegistryConstants.REGISTRY_TYPE_KEY;
import static org.apache.dubbo.common.constants.RegistryConstants.SERVICE_REGISTRY_PROTOCOL;
import static org.apache.dubbo.common.constants.RegistryConstants.SERVICE_REGISTRY_TYPE;
import static org.apache.dubbo.common.utils.NetUtils.getAvailablePort;
import static org.apache.dubbo.common.utils.NetUtils.getLocalHost;
import static org.apache.dubbo.common.utils.NetUtils.isInvalidLocalHost;
import static org.apache.dubbo.common.utils.NetUtils.isInvalidPort;
import static org.apache.dubbo.config.Constants.DUBBO_IP_TO_REGISTRY;
import static org.apache.dubbo.config.Constants.DUBBO_PORT_TO_BIND;
import static org.apache.dubbo.config.Constants.DUBBO_PORT_TO_REGISTRY;
import static org.apache.dubbo.config.Constants.MULTICAST;
import static org.apache.dubbo.config.Constants.MULTIPLE;
import static org.apache.dubbo.config.Constants.SCOPE_NONE;
import static org.apache.dubbo.remoting.Constants.BIND_IP_KEY;
import static org.apache.dubbo.remoting.Constants.BIND_PORT_KEY;
import static org.apache.dubbo.rpc.Constants.GENERIC_KEY;
import static org.apache.dubbo.rpc.Constants.LOCAL_PROTOCOL;
import static org.apache.dubbo.rpc.Constants.PROXY_KEY;
import static org.apache.dubbo.rpc.Constants.SCOPE_KEY;
import static org.apache.dubbo.rpc.Constants.SCOPE_LOCAL;
import static org.apache.dubbo.rpc.Constants.SCOPE_REMOTE;
import static org.apache.dubbo.rpc.Constants.TOKEN_KEY;
import static org.apache.dubbo.rpc.cluster.Constants.EXPORT_KEY;

public class ServiceConfig<T> extends ServiceConfigBase<T> {

    public static final Logger logger = LoggerFactory.getLogger(ServiceConfig.class);

    /**
     * A random port cache, the different protocols who has no port specified have different random port
     */
    private static final Map<String, Integer> RANDOM_PORT_MAP = new HashMap<String, Integer>();

    /**
     * A delayed exposure service timer
     */
    private static final ScheduledExecutorService DELAY_EXPORT_EXECUTOR =
            Executors.newSingleThreadScheduledExecutor(new NamedThreadFactory("DubboServiceDelayExporter", true));

    private String serviceName;

    private static final Protocol PROTOCOL = ExtensionLoader.getExtensionLoader(Protocol.class).getAdaptiveExtension();

    /**
     * A {@link ProxyFactory} implementation that will generate a exported service proxy,the JavassistProxyFactory is its
     * default implementation
     */
    private static final ProxyFactory PROXY_FACTORY = ExtensionLoader.getExtensionLoader(ProxyFactory.class).getAdaptiveExtension();

    /**
     * Whether the provider has been exported
     */
    private transient volatile boolean exported;

    /**
     * The flag whether a service has unexported ,if the method unexported is invoked, the value is true
     */
    private transient volatile boolean unexported;

    private DubboBootstrap bootstrap;

    /**
     * The exported services
     */
    /**
     * 服务配置暴露的 Exporter 。
     * URL ：Exporter 不一定是 1：1 的关系。
     * 例如 {@link #scope} 未设置时，会暴露 Local + Remote 两个，也就是 URL ：Exporter = 1：2
     *      {@link #scope} 设置为空时，不会暴露，也就是 URL ：Exporter = 1：0
     *      {@link #scope} 设置为 Local 或 Remote 任一时，会暴露 Local 或 Remote 一个，也就是 URL ：Exporter = 1：1
     *
     * 非配置。
     */
    private final List<Exporter<?>> exporters = new ArrayList<Exporter<?>>();

    private static final String CONFIG_INITIALIZER_PROTOCOL = "configInitializer://";

    private static final String TRUE_VALUE = "true";

    private static final String FALSE_VALUE = "false";

    private static final String STUB_SUFFIX = "Stub";

    private static final String LOCAL_SUFFIX = "Local";

    private static final String CONFIG_POST_PROCESSOR_PROTOCOL = "configPostProcessor://";

    private static final String RETRY_SUFFIX = ".retry";

    private static final String RETRIES_SUFFIX = ".retries";

    private static final String ZERO_VALUE = "0";

    public ServiceConfig() {
    }

    public ServiceConfig(Service service) {
        super(service);
    }

    @Parameter(excluded = true)
    @Override
    public boolean isExported() {
        return exported;
    }

    @Parameter(excluded = true)
    @Override
    public boolean isUnexported() {
        return unexported;
    }

    @Override
    public void unexport() {
        if (!exported) {
            return;
        }
        if (unexported) {
            return;
        }
        if (!exporters.isEmpty()) {
            for (Exporter<?> exporter : exporters) {
                try {
                    exporter.unexport();
                } catch (Throwable t) {
                    logger.warn("Unexpected error occurred when unexport " + exporter, t);
                }
            }
            exporters.clear();
        }
        unexported = true;

        // dispatch a ServiceConfigUnExportedEvent since 2.7.4
        dispatch(new ServiceConfigUnexportedEvent(this));
    }

    @Override
    public synchronized void export() {
        if (bootstrap == null) {
            bootstrap = DubboBootstrap.getInstance();
            // compatible with api call.
            if (null != this.getRegistry()) {
                bootstrap.registries(this.getRegistries());
            }
            bootstrap.initialize();
        }

        checkAndUpdateSubConfigs();

        initServiceMetadata(provider);
        serviceMetadata.setServiceType(getInterfaceClass());
        serviceMetadata.setTarget(getRef());
        serviceMetadata.generateServiceKey();

        if (!shouldExport()) {
            return;
        }

        if (shouldDelay()) {
            DELAY_EXPORT_EXECUTOR.schedule(this::doExport, getDelay(), TimeUnit.MILLISECONDS);
        } else {
            doExport();
        }

        exported();
    }

    public void exported() {
        List<URL> exportedURLs = this.getExportedUrls();
        exportedURLs.forEach(url -> {
            // dubbo2.7.x does not register serviceNameMapping information with the registry by default.
            // Only when the user manually turns on the service introspection, can he register with the registration center.
            boolean isServiceDiscovery = UrlUtils.isServiceDiscoveryRegistryType(url);
            if (isServiceDiscovery) {
                Map<String, String> parameters = getApplication().getParameters();
                ServiceNameMapping.getExtension(parameters != null ? parameters.get(MAPPING_KEY) : null).map(url);
            }
        });
        // dispatch a ServiceConfigExportedEvent since 2.7.4
        dispatch(new ServiceConfigExportedEvent(this));
    }

    private void checkAndUpdateSubConfigs() {
        // Use default configs defined explicitly with global scope
        completeCompoundConfigs();
        checkDefault();
        checkProtocol();
        // init some null configuration.
        List<ConfigInitializer> configInitializers = ExtensionLoader.getExtensionLoader(ConfigInitializer.class)
                .getActivateExtension(URL.valueOf(CONFIG_INITIALIZER_PROTOCOL), (String[]) null);
        configInitializers.forEach(e -> e.initServiceConfig(this));

        // if protocol is not injvm checkRegistry
        if (!isOnlyInJvm()) {
            checkRegistry();
        }
        this.refresh();

        if (StringUtils.isEmpty(interfaceName)) {
            throw new IllegalStateException("<dubbo:service interface=\"\" /> interface not allow null!");
        }

        if (ref instanceof GenericService) {
            interfaceClass = GenericService.class;
            if (StringUtils.isEmpty(generic)) {
                generic = TRUE_VALUE;
            }
        } else {
            try {
                interfaceClass = Class.forName(interfaceName, true, Thread.currentThread()
                        .getContextClassLoader());
            } catch (ClassNotFoundException e) {
                throw new IllegalStateException(e.getMessage(), e);
            }
            checkInterfaceAndMethods(interfaceClass, getMethods());
            checkRef();
            generic = FALSE_VALUE;
        }

        checkStubAndLocal(interfaceClass);
        ConfigValidationUtils.checkMock(interfaceClass, this);
        ConfigValidationUtils.validateServiceConfig(this);
        postProcessConfig();
    }


    protected synchronized void doExport() {
        if (unexported) {
            throw new IllegalStateException("The service " + interfaceClass.getName() + " has already unexported!");
        }
        if (exported) {
            return;
        }
        exported = true;

        if (StringUtils.isEmpty(path)) {
            path = interfaceName;
        }
        doExportUrls();
        bootstrap.setReady(true);
    }

    @SuppressWarnings({"unchecked", "rawtypes"})
    // 暴露 Dubbo URL
    private void doExportUrls() {
        ServiceRepository repository = ApplicationModel.getServiceRepository();
        ServiceDescriptor serviceDescriptor = repository.registerService(getInterfaceClass());
        repository.registerProvider(
                getUniqueServiceName(),
                ref,
                serviceDescriptor,
                this,
                serviceMetadata
        );

        // 加载注册中心的 URL 数组
        List<URL> registryURLs = ConfigValidationUtils.loadRegistries(this, true);

        int protocolConfigNum = protocols.size();
        for (ProtocolConfig protocolConfig : protocols) {
            String pathKey = URL.buildKey(getContextPath(protocolConfig)
                    .map(p -> p + "/" + path)
                    .orElse(path), group, version);
            // In case user specified path, register service one more time to map it to path.
            repository.registerService(pathKey, interfaceClass);
            doExportUrlsFor1Protocol(protocolConfig, registryURLs, protocolConfigNum);
        }
    }

<<<<<<< HEAD
    /**
     * 基于单个协议，暴露服务（应用级别）
     *
     * @param protocolConfig 协议配置对象
     * @param registryURLs 注册中心链接对象数组
     */
    private void doExportUrlsFor1Protocol(ProtocolConfig protocolConfig, List<URL> registryURLs) {
=======
    private void doExportUrlsFor1Protocol(ProtocolConfig protocolConfig, List<URL> registryURLs, int protocolConfigNum) {
>>>>>>> b194bb0e
        String name = protocolConfig.getName();
        if (StringUtils.isEmpty(name)) {
            name = DUBBO;
        }

        Map<String, String> map = new HashMap<String, String>();
        map.put(SIDE_KEY, PROVIDER_SIDE);

        ServiceConfig.appendRuntimeParameters(map);
        AbstractConfig.appendParameters(map, getMetrics());
        AbstractConfig.appendParameters(map, getApplication());
        AbstractConfig.appendParameters(map, getModule());
        // remove 'default.' prefix for configs from ProviderConfig
        // appendParameters(map, provider, Constants.DEFAULT_KEY);
        AbstractConfig.appendParameters(map, provider);
        AbstractConfig.appendParameters(map, protocolConfig);
        AbstractConfig.appendParameters(map, this);
        MetadataReportConfig metadataReportConfig = getMetadataReportConfig();
        if (metadataReportConfig != null && metadataReportConfig.isValid()) {
            map.putIfAbsent(METADATA_KEY, REMOTE_METADATA_STORAGE_TYPE);
        }
        if (CollectionUtils.isNotEmpty(getMethods())) {
            for (MethodConfig method : getMethods()) {
                AbstractConfig.appendParameters(map, method, method.getName());
                String retryKey = method.getName() + RETRY_SUFFIX;
                if (map.containsKey(retryKey)) {
                    String retryValue = map.remove(retryKey);
                    if (FALSE_VALUE.equals(retryValue)) {
                        map.put(method.getName() + RETRIES_SUFFIX, ZERO_VALUE);
                    }
                }
                List<ArgumentConfig> arguments = method.getArguments();
                if (CollectionUtils.isNotEmpty(arguments)) {
                    for (ArgumentConfig argument : arguments) {
                        // convert argument type
                        if (argument.getType() != null && argument.getType().length() > 0) {
                            Method[] methods = interfaceClass.getMethods();
                            // visit all methods
                            if (methods.length > 0) {
                                for (int i = 0; i < methods.length; i++) {
                                    String methodName = methods[i].getName();
                                    // target the method, and get its signature
                                    if (methodName.equals(method.getName())) {
                                        Class<?>[] argtypes = methods[i].getParameterTypes();
                                        // one callback in the method
                                        if (argument.getIndex() != -1) {
                                            if (argtypes[argument.getIndex()].getName().equals(argument.getType())) {
                                                AbstractConfig
                                                        .appendParameters(map, argument, method.getName() + "." + argument.getIndex());
                                            } else {
                                                throw new IllegalArgumentException(
                                                        "Argument config error : the index attribute and type attribute not match :index :" +
                                                                argument.getIndex() + ", type:" + argument.getType());
                                            }
                                        } else {
                                            // multiple callbacks in the method
                                            for (int j = 0; j < argtypes.length; j++) {
                                                Class<?> argclazz = argtypes[j];
                                                if (argclazz.getName().equals(argument.getType())) {
                                                    AbstractConfig.appendParameters(map, argument, method.getName() + "." + j);
                                                    if (argument.getIndex() != -1 && argument.getIndex() != j) {
                                                        throw new IllegalArgumentException(
                                                                "Argument config error : the index attribute and type attribute not match :index :" +
                                                                        argument.getIndex() + ", type:" + argument.getType());
                                                    }
                                                }
                                            }
                                        }
                                    }
                                }
                            }
                        } else if (argument.getIndex() != -1) {
                            AbstractConfig.appendParameters(map, argument, method.getName() + "." + argument.getIndex());
                        } else {
                            throw new IllegalArgumentException(
                                    "Argument config must set index or type attribute.eg: <dubbo:argument index='0' .../> or <dubbo:argument type=xxx .../>");
                        }

                    }
                }
            } // end of methods for
        }

        if (ProtocolUtils.isGeneric(generic)) {
            map.put(GENERIC_KEY, generic);
            map.put(METHODS_KEY, ANY_VALUE);
        } else {
            String revision = Version.getVersion(interfaceClass, version);
            if (revision != null && revision.length() > 0) {
                map.put(REVISION_KEY, revision);
            }

            String[] methods = Wrapper.getWrapper(interfaceClass).getMethodNames();
            if (methods.length == 0) {
                logger.warn("No method found in service interface " + interfaceClass.getName());
                map.put(METHODS_KEY, ANY_VALUE);
            } else {
                map.put(METHODS_KEY, StringUtils.join(new HashSet<String>(Arrays.asList(methods)), ","));
            }
        }

        /**
         * Here the token value configured by the provider is used to assign the value to ServiceConfig#token
         */
        if (ConfigUtils.isEmpty(token) && provider != null) {
            token = provider.getToken();
        }

        if (!ConfigUtils.isEmpty(token)) {
            if (ConfigUtils.isDefault(token)) {
                map.put(TOKEN_KEY, UUID.randomUUID().toString());
            } else {
                map.put(TOKEN_KEY, token);
            }
        }
        //init serviceMetadata attachments
        serviceMetadata.getAttachments().putAll(map);

        // export service
        String host = findConfigedHosts(protocolConfig, registryURLs, map);
        Integer port = findConfigedPorts(protocolConfig, name, map, protocolConfigNum);
        URL url = new URL(name, host, port, getContextPath(protocolConfig).map(p -> p + "/" + path).orElse(path), map);

        // You can customize Configurator to append extra parameters
        if (ExtensionLoader.getExtensionLoader(ConfiguratorFactory.class)
                .hasExtension(url.getProtocol())) {
            url = ExtensionLoader.getExtensionLoader(ConfiguratorFactory.class)
                    .getExtension(url.getProtocol()).getConfigurator(url).configure(url);
        }

        String scope = url.getParameter(SCOPE_KEY);
        // don't export when none is configured
        if (!SCOPE_NONE.equalsIgnoreCase(scope)) {

            // export to local if the config is not remote (export to remote only when config is remote)
            if (!SCOPE_REMOTE.equalsIgnoreCase(scope)) {
                // 本地暴露
                exportLocal(url);
            }
            // export to remote if the config is not local (export to local only when config is local)
            if (!SCOPE_LOCAL.equalsIgnoreCase(scope)) {
                // 远程暴露
                if (CollectionUtils.isNotEmpty(registryURLs)) {
                    for (URL registryURL : registryURLs) {
                        if (SERVICE_REGISTRY_PROTOCOL.equals(registryURL.getProtocol())) {
                            url = url.addParameterIfAbsent(REGISTRY_TYPE_KEY, SERVICE_REGISTRY_TYPE);
                        }

                        //if protocol is only injvm ,not register
                        if (LOCAL_PROTOCOL.equalsIgnoreCase(url.getProtocol())) {
                            continue;
                        }
                        // "dynamic" ：服务是否动态注册，如果设为false，注册后将显示后disable状态，需人工启用，并且服务提供者停止时，也不会自动取消册，需人工禁用。
                        url = url.addParameterIfAbsent(DYNAMIC_KEY, registryURL.getParameter(DYNAMIC_KEY));
                        // 获得监控中心 URL
                        URL monitorUrl = ConfigValidationUtils.loadMonitor(this, registryURL);
                        if (monitorUrl != null) {
                            // 服务提供者的 URL 中，包含了监控中心的配置。
                            url = url.addParameterAndEncoded(MONITOR_KEY, monitorUrl.toFullString());
                        }
                        if (logger.isInfoEnabled()) {
                            if (url.getParameter(REGISTER_KEY, true)) {
                                logger.info("Register dubbo service " + interfaceClass.getName() + " url " + url + " to registry " +
                                        registryURL);
                            } else {
                                logger.info("Export dubbo service " + interfaceClass.getName() + " to url " + url);
                            }
                        }

                        // For providers, this is used to enable custom proxy to generate invoker
                        String proxy = url.getParameter(PROXY_KEY);
                        if (StringUtils.isNotEmpty(proxy)) {
                            registryURL = registryURL.addParameter(PROXY_KEY, proxy);
                        }

<<<<<<< HEAD
                        // 使用 ProxyFactory 创建 Invoker 对象
                        // 通过这样的方式，注册中心的 URL 中，包含了服务提供者的配置
                        Invoker<?> invoker = PROXY_FACTORY.getInvoker(ref, (Class) interfaceClass, registryURL.addParameterAndEncoded(EXPORT_KEY, url.toFullString()));
                        // 创建 DelegateProviderMetaDataInvoker 对象
=======
                        Invoker<?> invoker = PROXY_FACTORY.getInvoker(ref, (Class) interfaceClass,
                                registryURL.addParameterAndEncoded(EXPORT_KEY, url.toFullString()));
>>>>>>> b194bb0e
                        DelegateProviderMetaDataInvoker wrapperInvoker = new DelegateProviderMetaDataInvoker(invoker, this);
                        // 使用 Protocol 暴露 Invoker 对象
                        Exporter<?> exporter = PROTOCOL.export(wrapperInvoker);
                        exporters.add(exporter);
                    }
                } else {
                    // 用于被服务消费者直连服务提供者，参见文档 http://dubbo.apache.org/zh-cn/docs/user/demos/explicit-target.html 。主要用于开发测试环境使用。
                    // 使用 ProxyFactory 创建 Invoker 对象
                    if (logger.isInfoEnabled()) {
                        logger.info("Export dubbo service " + interfaceClass.getName() + " to url " + url);
                    }
                    Invoker<?> invoker = PROXY_FACTORY.getInvoker(ref, (Class) interfaceClass, url);
                    // 创建 DelegateProviderMetaDataInvoker 对象
                    DelegateProviderMetaDataInvoker wrapperInvoker = new DelegateProviderMetaDataInvoker(invoker, this);

                    // 使用 Protocol 暴露 Invoker 对象
                    Exporter<?> exporter = PROTOCOL.export(wrapperInvoker);
                    exporters.add(exporter);
                }

                MetadataUtils.publishServiceDefinition(url);
            }
        }
        this.urls.add(url);
    }

    @SuppressWarnings({"unchecked", "rawtypes"})
    /**
     * always export injvm
     */
    private void exportLocal(URL url) {
        // 创建本地 Dubbo URL
        URL local = URLBuilder.from(url)
                .setProtocol(LOCAL_PROTOCOL)// injvm
                .setHost(LOCALHOST_VALUE)// 本地
                .setPort(0)
                .build();
        // 使用 ProxyFactory 创建 Invoker 对象
        // 使用 Protocol 暴露 Invoker 对象
        Exporter<?> exporter = PROTOCOL.export(
                PROXY_FACTORY.getInvoker(ref, (Class) interfaceClass, local));
        // 添加到 `exporters`
        exporters.add(exporter);
        logger.info("Export dubbo service " + interfaceClass.getName() + " to local registry url : " + local);
    }

    /**
     * Determine if it is injvm
     *
     * @return
     */
    private boolean isOnlyInJvm() {
        return getProtocols().size() == 1
                && LOCAL_PROTOCOL.equalsIgnoreCase(getProtocols().get(0).getName());
    }


    /**
     * Register & bind IP address for service provider, can be configured separately.
     * Configuration priority: environment variables -> java system properties -> host property in config file ->
     * /etc/hosts -> default network address -> first available network address
     *
     * @param protocolConfig
     * @param registryURLs
     * @param map
     * @return
     */
    private String findConfigedHosts(ProtocolConfig protocolConfig,
                                     List<URL> registryURLs,
                                     Map<String, String> map) {
        boolean anyhost = false;

        String hostToBind = getValueFromConfig(protocolConfig, DUBBO_IP_TO_BIND);
        if (hostToBind != null && hostToBind.length() > 0 && isInvalidLocalHost(hostToBind)) {
            throw new IllegalArgumentException("Specified invalid bind ip from property:" + DUBBO_IP_TO_BIND + ", value:" + hostToBind);
        }

        // if bind ip is not found in environment, keep looking up
        if (StringUtils.isEmpty(hostToBind)) {
            hostToBind = protocolConfig.getHost();
            if (provider != null && StringUtils.isEmpty(hostToBind)) {
                hostToBind = provider.getHost();
            }
            if (isInvalidLocalHost(hostToBind)) {
                anyhost = true;
                try {
                    logger.info("No valid ip found from environment, try to find valid host from DNS.");
                    hostToBind = InetAddress.getLocalHost().getHostAddress();
                } catch (UnknownHostException e) {
                    logger.warn(e.getMessage(), e);
                }
                if (isInvalidLocalHost(hostToBind)) {
                    if (CollectionUtils.isNotEmpty(registryURLs)) {
                        for (URL registryURL : registryURLs) {
                            if (MULTICAST.equalsIgnoreCase(registryURL.getParameter(REGISTRY_KEY))) {
                                // skip multicast registry since we cannot connect to it via Socket
                                continue;
                            }
                            if (MULTIPLE.equalsIgnoreCase(registryURL.getParameter("registry"))) {
                                // skip, multiple-registry address is a fake ip
                                continue;
                            }
                            try (Socket socket = new Socket()) {
                                SocketAddress addr = new InetSocketAddress(registryURL.getHost(), registryURL.getPort());
                                socket.connect(addr, 1000);
                                hostToBind = socket.getLocalAddress().getHostAddress();
                                break;
                            } catch (Exception e) {
                                logger.warn(e.getMessage(), e);
                            }
                        }
                    }
                    if (isInvalidLocalHost(hostToBind)) {
                        hostToBind = getLocalHost();
                    }
                }
            }
        }

        map.put(BIND_IP_KEY, hostToBind);

        // registry ip is not used for bind ip by default
        String hostToRegistry = getValueFromConfig(protocolConfig, DUBBO_IP_TO_REGISTRY);
        if (hostToRegistry != null && hostToRegistry.length() > 0 && isInvalidLocalHost(hostToRegistry)) {
            throw new IllegalArgumentException(
                    "Specified invalid registry ip from property:" + DUBBO_IP_TO_REGISTRY + ", value:" + hostToRegistry);
        } else if (StringUtils.isEmpty(hostToRegistry)) {
            // bind ip is used as registry ip by default
            hostToRegistry = hostToBind;
        }

        map.put(ANYHOST_KEY, String.valueOf(anyhost));

        return hostToRegistry;
    }


    /**
     * Register port and bind port for the provider, can be configured separately
     * Configuration priority: environment variable -> java system properties -> port property in protocol config file
     * -> protocol default port
     *
     * @param protocolConfig
     * @param name
     * @param protocolConfigNum
     * @return
     */
    private Integer findConfigedPorts(ProtocolConfig protocolConfig,
                                      String name,
                                      Map<String, String> map, int protocolConfigNum) {
        Integer portToBind = null;

        // parse bind port from environment
        String port = getValueFromConfig(protocolConfig, DUBBO_PORT_TO_BIND);
        portToBind = parsePort(port);

        // if there's no bind port found from environment, keep looking up.
        if (portToBind == null) {
            portToBind = protocolConfig.getPort();
            if (provider != null && (portToBind == null || portToBind == 0)) {
                portToBind = provider.getPort();
            }
            final int defaultPort = ExtensionLoader.getExtensionLoader(Protocol.class).getExtension(name).getDefaultPort();
            if (portToBind == null || portToBind == 0) {
                portToBind = defaultPort;
            }
            if (portToBind <= 0) {
                portToBind = getRandomPort(name);
                if (portToBind == null || portToBind < 0) {
                    portToBind = getAvailablePort(defaultPort);
                    putRandomPort(name, portToBind);
                }
            }
        }

        // registry port, not used as bind port by default
        String key = DUBBO_PORT_TO_REGISTRY;
        if (protocolConfigNum > 1) {
            key = getProtocolConfigId(protocolConfig).toUpperCase() + "_" + key;
        }
        String portToRegistryStr = getValueFromConfig(protocolConfig, key);
        Integer portToRegistry = parsePort(portToRegistryStr);
        if (portToRegistry == null) {
            portToRegistry = portToBind;
        }

        // save bind port, used as url's key later
        map.put(BIND_PORT_KEY, String.valueOf(portToRegistry));

        return portToRegistry;
    }


    private String getProtocolConfigId(ProtocolConfig config) {
        return Optional.ofNullable(config.getId()).orElse(DUBBO);
    }

    private Integer parsePort(String configPort) {
        Integer port = null;
        if (configPort != null && configPort.length() > 0) {
            try {
                Integer intPort = Integer.parseInt(configPort);
                if (isInvalidPort(intPort)) {
                    throw new IllegalArgumentException("Specified invalid port from env value:" + configPort);
                }
                port = intPort;
            } catch (Exception e) {
                throw new IllegalArgumentException("Specified invalid port from env value:" + configPort);
            }
        }
        return port;
    }

    private String getValueFromConfig(ProtocolConfig protocolConfig, String key) {
        String protocolPrefix = protocolConfig.getName().toUpperCase() + "_";
        String value = ConfigUtils.getSystemProperty(protocolPrefix + key);
        if (StringUtils.isEmpty(value)) {
            value = ConfigUtils.getSystemProperty(key);
        }
        return value;
    }

    private Integer getRandomPort(String protocol) {
        protocol = protocol.toLowerCase();
        return RANDOM_PORT_MAP.getOrDefault(protocol, Integer.MIN_VALUE);
    }

    private void putRandomPort(String protocol, Integer port) {
        protocol = protocol.toLowerCase();
        if (!RANDOM_PORT_MAP.containsKey(protocol)) {
            RANDOM_PORT_MAP.put(protocol, port);
            logger.warn("Use random available port(" + port + ") for protocol " + protocol);
        }
    }

    private void postProcessConfig() {
        List<ConfigPostProcessor> configPostProcessors = ExtensionLoader.getExtensionLoader(ConfigPostProcessor.class)
                .getActivateExtension(URL.valueOf(CONFIG_POST_PROCESSOR_PROTOCOL), (String[]) null);
        configPostProcessors.forEach(component -> component.postProcessServiceConfig(this));
    }

    /**
     * Dispatch an {@link Event event}
     *
     * @param event an {@link Event event}
     * @since 2.7.5
     */
    private void dispatch(Event event) {
        EventDispatcher.getDefaultExtension().dispatch(event);
    }

    public DubboBootstrap getBootstrap() {
        return bootstrap;
    }

    public void setBootstrap(DubboBootstrap bootstrap) {
        this.bootstrap = bootstrap;
    }

    public String getServiceName() {

        if (!StringUtils.isBlank(serviceName)) {
            return serviceName;
        }
        String generateVersion = version;
        String generateGroup = group;

        if (StringUtils.isBlank(version) && provider != null) {
            generateVersion = provider.getVersion();
        }

        if (StringUtils.isBlank(group) && provider != null) {
            generateGroup = provider.getGroup();
        }
        StringBuilder stringBuilder = new StringBuilder();
        stringBuilder.append("ServiceBean:");

        if (!StringUtils.isBlank(generateGroup)) {
            stringBuilder.append(generateGroup);
        }

        stringBuilder.append("/").append(interfaceName);

        if (!StringUtils.isBlank(generateVersion)) {
            stringBuilder.append(":").append(generateVersion);
        }

        serviceName = stringBuilder.toString();
        return serviceName;
    }
}<|MERGE_RESOLUTION|>--- conflicted
+++ resolved
@@ -148,15 +148,6 @@
     /**
      * The exported services
      */
-    /**
-     * 服务配置暴露的 Exporter 。
-     * URL ：Exporter 不一定是 1：1 的关系。
-     * 例如 {@link #scope} 未设置时，会暴露 Local + Remote 两个，也就是 URL ：Exporter = 1：2
-     *      {@link #scope} 设置为空时，不会暴露，也就是 URL ：Exporter = 1：0
-     *      {@link #scope} 设置为 Local 或 Remote 任一时，会暴露 Local 或 Remote 一个，也就是 URL ：Exporter = 1：1
-     *
-     * 非配置。
-     */
     private final List<Exporter<?>> exporters = new ArrayList<Exporter<?>>();
 
     private static final String CONFIG_INITIALIZER_PROTOCOL = "configInitializer://";
@@ -327,7 +318,6 @@
     }
 
     @SuppressWarnings({"unchecked", "rawtypes"})
-    // 暴露 Dubbo URL
     private void doExportUrls() {
         ServiceRepository repository = ApplicationModel.getServiceRepository();
         ServiceDescriptor serviceDescriptor = repository.registerService(getInterfaceClass());
@@ -339,7 +329,6 @@
                 serviceMetadata
         );
 
-        // 加载注册中心的 URL 数组
         List<URL> registryURLs = ConfigValidationUtils.loadRegistries(this, true);
 
         int protocolConfigNum = protocols.size();
@@ -353,17 +342,7 @@
         }
     }
 
-<<<<<<< HEAD
-    /**
-     * 基于单个协议，暴露服务（应用级别）
-     *
-     * @param protocolConfig 协议配置对象
-     * @param registryURLs 注册中心链接对象数组
-     */
-    private void doExportUrlsFor1Protocol(ProtocolConfig protocolConfig, List<URL> registryURLs) {
-=======
     private void doExportUrlsFor1Protocol(ProtocolConfig protocolConfig, List<URL> registryURLs, int protocolConfigNum) {
->>>>>>> b194bb0e
         String name = protocolConfig.getName();
         if (StringUtils.isEmpty(name)) {
             name = DUBBO;
@@ -500,12 +479,10 @@
 
             // export to local if the config is not remote (export to remote only when config is remote)
             if (!SCOPE_REMOTE.equalsIgnoreCase(scope)) {
-                // 本地暴露
                 exportLocal(url);
             }
             // export to remote if the config is not local (export to local only when config is local)
             if (!SCOPE_LOCAL.equalsIgnoreCase(scope)) {
-                // 远程暴露
                 if (CollectionUtils.isNotEmpty(registryURLs)) {
                     for (URL registryURL : registryURLs) {
                         if (SERVICE_REGISTRY_PROTOCOL.equals(registryURL.getProtocol())) {
@@ -516,12 +493,9 @@
                         if (LOCAL_PROTOCOL.equalsIgnoreCase(url.getProtocol())) {
                             continue;
                         }
-                        // "dynamic" ：服务是否动态注册，如果设为false，注册后将显示后disable状态，需人工启用，并且服务提供者停止时，也不会自动取消册，需人工禁用。
                         url = url.addParameterIfAbsent(DYNAMIC_KEY, registryURL.getParameter(DYNAMIC_KEY));
-                        // 获得监控中心 URL
                         URL monitorUrl = ConfigValidationUtils.loadMonitor(this, registryURL);
                         if (monitorUrl != null) {
-                            // 服务提供者的 URL 中，包含了监控中心的配置。
                             url = url.addParameterAndEncoded(MONITOR_KEY, monitorUrl.toFullString());
                         }
                         if (logger.isInfoEnabled()) {
@@ -539,31 +513,20 @@
                             registryURL = registryURL.addParameter(PROXY_KEY, proxy);
                         }
 
-<<<<<<< HEAD
-                        // 使用 ProxyFactory 创建 Invoker 对象
-                        // 通过这样的方式，注册中心的 URL 中，包含了服务提供者的配置
-                        Invoker<?> invoker = PROXY_FACTORY.getInvoker(ref, (Class) interfaceClass, registryURL.addParameterAndEncoded(EXPORT_KEY, url.toFullString()));
-                        // 创建 DelegateProviderMetaDataInvoker 对象
-=======
                         Invoker<?> invoker = PROXY_FACTORY.getInvoker(ref, (Class) interfaceClass,
                                 registryURL.addParameterAndEncoded(EXPORT_KEY, url.toFullString()));
->>>>>>> b194bb0e
                         DelegateProviderMetaDataInvoker wrapperInvoker = new DelegateProviderMetaDataInvoker(invoker, this);
-                        // 使用 Protocol 暴露 Invoker 对象
+
                         Exporter<?> exporter = PROTOCOL.export(wrapperInvoker);
                         exporters.add(exporter);
                     }
                 } else {
-                    // 用于被服务消费者直连服务提供者，参见文档 http://dubbo.apache.org/zh-cn/docs/user/demos/explicit-target.html 。主要用于开发测试环境使用。
-                    // 使用 ProxyFactory 创建 Invoker 对象
                     if (logger.isInfoEnabled()) {
                         logger.info("Export dubbo service " + interfaceClass.getName() + " to url " + url);
                     }
                     Invoker<?> invoker = PROXY_FACTORY.getInvoker(ref, (Class) interfaceClass, url);
-                    // 创建 DelegateProviderMetaDataInvoker 对象
                     DelegateProviderMetaDataInvoker wrapperInvoker = new DelegateProviderMetaDataInvoker(invoker, this);
 
-                    // 使用 Protocol 暴露 Invoker 对象
                     Exporter<?> exporter = PROTOCOL.export(wrapperInvoker);
                     exporters.add(exporter);
                 }
@@ -579,17 +542,13 @@
      * always export injvm
      */
     private void exportLocal(URL url) {
-        // 创建本地 Dubbo URL
         URL local = URLBuilder.from(url)
-                .setProtocol(LOCAL_PROTOCOL)// injvm
-                .setHost(LOCALHOST_VALUE)// 本地
+                .setProtocol(LOCAL_PROTOCOL)
+                .setHost(LOCALHOST_VALUE)
                 .setPort(0)
                 .build();
-        // 使用 ProxyFactory 创建 Invoker 对象
-        // 使用 Protocol 暴露 Invoker 对象
         Exporter<?> exporter = PROTOCOL.export(
                 PROXY_FACTORY.getInvoker(ref, (Class) interfaceClass, local));
-        // 添加到 `exporters`
         exporters.add(exporter);
         logger.info("Export dubbo service " + interfaceClass.getName() + " to local registry url : " + local);
     }
