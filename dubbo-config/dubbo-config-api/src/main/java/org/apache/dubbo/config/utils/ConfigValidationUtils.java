--- conflicted
+++ resolved
@@ -183,7 +183,6 @@
     public static final String IPV6_END_MARK = "]";
 
 
-    // 加载注册中心 URL 数组
     public static List<URL> loadRegistries(AbstractInterfaceConfig interfaceConfig, boolean provider) {
         // check && override if necessary
         List<URL> registryList = new ArrayList<URL>();
@@ -191,42 +190,30 @@
         List<RegistryConfig> registries = interfaceConfig.getRegistries();
         if (CollectionUtils.isNotEmpty(registries)) {
             for (RegistryConfig config : registries) {
-                // 获得注册中心的地址
                 String address = config.getAddress();
                 if (StringUtils.isEmpty(address)) {
                     address = ANYHOST_VALUE;
                 }
-                // 有效的地址
-                // "N/A" 代表不配置注册中心。
                 if (!RegistryConfig.NO_AVAILABLE.equalsIgnoreCase(address)) {
                     Map<String, String> map = new HashMap<String, String>();
-                    // 将各种配置对象，添加到 `map` 集合中。
                     AbstractConfig.appendParameters(map, application);
                     AbstractConfig.appendParameters(map, config);
-                    // 添加 `path` `dubbo` `timestamp` `pid` 到 `map` 集合中。
                     map.put(PATH_KEY, RegistryService.class.getName());
                     AbstractInterfaceConfig.appendRuntimeParameters(map);
-                    // 若不存在 `protocol` 参数，默认 "dubbo" 添加到 `map` 集合中。
                     if (!map.containsKey(PROTOCOL_KEY)) {
                         map.put(PROTOCOL_KEY, DUBBO_PROTOCOL);
                     }
-                    // 解析地址，创建 Dubbo URL 数组。（数组大小可以为一）
                     List<URL> urls = UrlUtils.parseURLs(address, map);
-<<<<<<< HEAD
-                    // 循环 `url` ，设置 "registry" 和 "protocol" 属性。
-=======
 
                     if (urls == null) {
                         throw new IllegalStateException(String.format("url should not be null,address is %s", address));
                     }
->>>>>>> b194bb0e
                     for (URL url : urls) {
-                        // 设置 `registry=${protocol}` 和 `protocol=registry` 到 URL
+
                         url = URLBuilder.from(url)
                                 .addParameter(REGISTRY_KEY, url.getProtocol())
                                 .setProtocol(extractRegistryType(url))
                                 .build();
-                        // 添加到结果
                         if ((provider && url.getParameter(REGISTER_KEY, true))
                                 || (!provider && url.getParameter(SUBSCRIBE_KEY, true))) {
                             registryList.add(url);
@@ -264,11 +251,7 @@
         );
     }
 
-    /**
-     * 加载监控中心 URL
-     */
     public static URL loadMonitor(AbstractInterfaceConfig interfaceConfig, URL registryURL) {
-        // 添加 `interface` `dubbo` `timestamp` `pid` 到 `map` 集合中
         Map<String, String> map = new HashMap<String, String>();
         map.put(INTERFACE_KEY, MonitorService.class.getName());
         AbstractInterfaceConfig.appendRuntimeParameters(map);
@@ -284,10 +267,8 @@
 
         MonitorConfig monitor = interfaceConfig.getMonitor();
         ApplicationConfig application = interfaceConfig.getApplication();
-        // 将 MonitorConfig ，添加到 `map` 集合中。
         AbstractConfig.appendParameters(map, monitor);
         AbstractConfig.appendParameters(map, application);
-        // 获得地址
         String address = null;
         String sysaddress = System.getProperty(DUBBO_MONITOR_ADDRESS);
         if (sysaddress != null && sysaddress.length() > 0) {
@@ -295,9 +276,7 @@
         } else if (monitor != null) {
             address = monitor.getAddress();
         }
-        // 直连监控中心服务器地址
         if (ConfigUtils.isNotEmpty(address)) {
-            // 若不存在 `protocol` 参数，默认 "dubbo" 添加到 `map` 集合中。
             if (!map.containsKey(PROTOCOL_KEY)) {
                 if (getExtensionLoader(MonitorFactory.class).hasExtension(LOGSTAT_PROTOCOL)) {
                     map.put(PROTOCOL_KEY, LOGSTAT_PROTOCOL);
@@ -305,12 +284,10 @@
                     map.put(PROTOCOL_KEY, DUBBO_PROTOCOL);
                 }
             }
-            // 解析地址，创建 Dubbo URL 对象。
             return UrlUtils.parseURL(address, map);
         } else if (monitor != null &&
                 (REGISTRY_PROTOCOL.equals(monitor.getProtocol()) || SERVICE_REGISTRY_PROTOCOL.equals(monitor.getProtocol()))
                 && registryURL != null) {
-            // 从注册中心发现监控中心地址
             return URLBuilder.from(registryURL)
                     .setProtocol(DUBBO_PROTOCOL)
                     .addParameter(PROTOCOL_KEY, monitor.getProtocol())
@@ -343,7 +320,6 @@
                 throw new IllegalStateException("Illegal mock return in <dubbo:service/reference ... " +
                         "mock=\"" + mock + "\" />");
             }
-        // 获得 Mock 类
         } else if (normalizedMock.startsWith(THROW_PREFIX)) {
             normalizedMock = normalizedMock.substring(THROW_PREFIX.length()).trim();
             if (ConfigUtils.isNotEmpty(normalizedMock)) {
@@ -356,7 +332,6 @@
                 }
             }
         } else {
-            // 校验是否有默认构造方法
             //Check whether the mock class is a implementation of the interfaceClass, and if it has a default constructor
             MockInvoker.getMockObject(normalizedMock, interfaceClass);
         }
