/*
 * Licensed to the Apache Software Foundation (ASF) under one or more
 * contributor license agreements.  See the NOTICE file distributed with
 * this work for additional information regarding copyright ownership.
 * The ASF licenses this file to You under the Apache License, Version 2.0
 * (the "License"); you may not use this file except in compliance with
 * the License.  You may obtain a copy of the License at
 *
 *     http://www.apache.org/licenses/LICENSE-2.0
 *
 * Unless required by applicable law or agreed to in writing, software
 * distributed under the License is distributed on an "AS IS" BASIS,
 * WITHOUT WARRANTIES OR CONDITIONS OF ANY KIND, either express or implied.
 * See the License for the specific language governing permissions and
 * limitations under the License.
 */
package org.apache.dubbo.config.spring.beans.factory.annotation;

import org.apache.dubbo.common.logger.Logger;
import org.apache.dubbo.common.logger.LoggerFactory;
import org.apache.dubbo.config.annotation.DubboReference;
import org.apache.dubbo.config.annotation.DubboService;
import org.apache.dubbo.config.annotation.Reference;
import org.apache.dubbo.config.annotation.Service;
import org.apache.dubbo.config.spring.ReferenceBean;
import org.apache.dubbo.config.spring.ServiceBean;

import com.alibaba.spring.beans.factory.annotation.AbstractAnnotationBeanPostProcessor;
import com.alibaba.spring.util.AnnotationUtils;
import org.springframework.beans.BeansException;
import org.springframework.beans.factory.annotation.InjectionMetadata;
import org.springframework.beans.factory.config.ConfigurableListableBeanFactory;
import org.springframework.beans.factory.config.RuntimeBeanReference;
import org.springframework.beans.factory.support.AbstractBeanDefinition;
import org.springframework.context.ApplicationContext;
import org.springframework.context.ApplicationContextAware;
import org.springframework.context.ApplicationEvent;
import org.springframework.context.ApplicationListener;
import org.springframework.context.event.ContextRefreshedEvent;
import org.springframework.core.annotation.AnnotationAttributes;
import org.springframework.util.ObjectUtils;

import java.lang.annotation.Annotation;
import java.lang.reflect.Field;
import java.lang.reflect.Method;
import java.util.ArrayList;
import java.util.Arrays;
import java.util.Collection;
import java.util.Collections;
import java.util.HashMap;
import java.util.Map;
import java.util.TreeSet;
import java.util.concurrent.ConcurrentHashMap;
import java.util.concurrent.ConcurrentMap;
import java.util.stream.Collectors;

import static com.alibaba.spring.util.AnnotationUtils.getAttribute;
import static com.alibaba.spring.util.AnnotationUtils.getAttributes;
import static org.apache.dubbo.config.spring.beans.factory.annotation.ServiceBeanNameBuilder.create;
import static org.springframework.util.StringUtils.hasText;

/**
 * {@link org.springframework.beans.factory.config.BeanPostProcessor} implementation
 * that Consumer service {@link Reference} annotated fields
 *
 * @see DubboReference
 * @see Reference
 * @see com.alibaba.dubbo.config.annotation.Reference
 * @since 2.5.7
 */
public class ReferenceAnnotationBeanPostProcessor extends AbstractAnnotationBeanPostProcessor implements
        ApplicationContextAware, ApplicationListener {

    private static final Logger logger = LoggerFactory.getLogger(ReferenceAnnotationBeanPostProcessor.class);

    /**
     * The bean name of {@link ReferenceAnnotationBeanPostProcessor}
     */
    public static final String BEAN_NAME = "referenceAnnotationBeanPostProcessor";

    /**
     * Cache size
     */
    private static final int CACHE_SIZE = Integer.getInteger(BEAN_NAME + ".cache.size", 32);

    /**
     * ReferenceBean 缓存 Map
     *
     * KEY：Reference Bean 的名字
     */
    private final ConcurrentMap<String, ReferenceBean<?>> referenceBeanCache =
            new ConcurrentHashMap<>(CACHE_SIZE);

    private final ConcurrentMap<InjectionMetadata.InjectedElement, ReferenceBean<?>> injectedFieldReferenceBeanCache =
            new ConcurrentHashMap<>(CACHE_SIZE);

    private final ConcurrentMap<InjectionMetadata.InjectedElement, ReferenceBean<?>> injectedMethodReferenceBeanCache =
            new ConcurrentHashMap<>(CACHE_SIZE);

    private ApplicationContext applicationContext;

    private static Map<String, TreeSet<String>> referencedBeanNameIdx = new HashMap<>();

    /**
     * {@link com.alibaba.dubbo.config.annotation.Reference @com.alibaba.dubbo.config.annotation.Reference} has been supported since 2.7.3
     * <p>
     * {@link DubboReference @DubboReference} has been supported since 2.7.7
     */
    public ReferenceAnnotationBeanPostProcessor() {
        super(DubboReference.class, Reference.class, com.alibaba.dubbo.config.annotation.Reference.class);
    }

    /**
     * Gets all beans of {@link ReferenceBean}
     *
     * @return non-null read-only {@link Collection}
     * @since 2.5.9
     */
    public Collection<ReferenceBean<?>> getReferenceBeans() {
        return referenceBeanCache.values();
    }

    /**
     * Get {@link ReferenceBean} {@link Map} in injected field.
     *
     * @return non-null {@link Map}
     * @since 2.5.11
     */
    public Map<InjectionMetadata.InjectedElement, ReferenceBean<?>> getInjectedFieldReferenceBeanMap() {
        return Collections.unmodifiableMap(injectedFieldReferenceBeanCache);
    }

    /**
     * Get {@link ReferenceBean} {@link Map} in injected method.
     *
     * @return non-null {@link Map}
     * @since 2.5.11
     */
    public Map<InjectionMetadata.InjectedElement, ReferenceBean<?>> getInjectedMethodReferenceBeanMap() {
        return Collections.unmodifiableMap(injectedMethodReferenceBeanCache);
    }

    @Override
    protected Object doGetInjectedBean(AnnotationAttributes attributes, Object bean, String beanName, Class<?> injectedType,
                                       InjectionMetadata.InjectedElement injectedElement) throws Exception {
        /**
         * The name of bean that annotated Dubbo's {@link Service @Service} in local Spring {@link ApplicationContext}
         */
        // <1> 获得 Reference Bean 的名字
        String referencedBeanName = buildReferencedBeanName(attributes, injectedType);

        /**
         * The name of bean that is declared by {@link Reference @Reference} annotation injection
         */
        String referenceBeanName = getReferenceBeanName(attributes, injectedType);
<<<<<<< HEAD
        // <2> 创建 ReferenceBean 对象
=======

        referencedBeanNameIdx.computeIfAbsent(referencedBeanName, k -> new TreeSet<String>()).add(referenceBeanName);

>>>>>>> b194bb0e
        ReferenceBean referenceBean = buildReferenceBeanIfAbsent(referenceBeanName, attributes, injectedType);

        boolean localServiceBean = isLocalServiceBean(referencedBeanName, referenceBean, attributes);

        prepareReferenceBean(referencedBeanName, referenceBean, localServiceBean);

<<<<<<< HEAD
        registerReferenceBean(referencedBeanName, referenceBean, attributes, localServiceBean, injectedType);
        // <3> 缓存到 injectedFieldReferenceBeanCache or injectedMethodReferenceBeanCache 中
        cacheInjectedReferenceBean(referenceBean, injectedElement);
        // <4> 创建 Proxy 代理对象
        return referenceBean.get();
=======
        registerReferenceBean(referencedBeanName, referenceBean, localServiceBean, referenceBeanName);

        cacheInjectedReferenceBean(referenceBean, injectedElement);

        return getBeanFactory().applyBeanPostProcessorsAfterInitialization(referenceBean.get(), referenceBeanName);
>>>>>>> b194bb0e
    }

    /**
     * Register an instance of {@link ReferenceBean} as a Spring Bean
     *
     * @param referencedBeanName The name of bean that annotated Dubbo's {@link Service @Service} in the Spring {@link ApplicationContext}
     * @param referenceBean      the instance of {@link ReferenceBean} is about to register into the Spring {@link ApplicationContext}
     * @param attributes         the {@link AnnotationAttributes attributes} of {@link Reference @Reference}
     * @param localServiceBean   Is Local Service bean or not
     * @param interfaceClass     the {@link Class class} of Service interface
     * @since 2.7.3
     */
    private void registerReferenceBean(String referencedBeanName, ReferenceBean referenceBean,
                                       boolean localServiceBean, String beanName) {

        ConfigurableListableBeanFactory beanFactory = getBeanFactory();

        if (localServiceBean) {  // If @Service bean is local one
            /**
             * Get  the @Service's BeanDefinition from {@link BeanFactory}
             * Refer to {@link ServiceClassPostProcessor#buildServiceBeanDefinition}
             */
            AbstractBeanDefinition beanDefinition = (AbstractBeanDefinition) beanFactory.getBeanDefinition(referencedBeanName);
            RuntimeBeanReference runtimeBeanReference = (RuntimeBeanReference) beanDefinition.getPropertyValues().get("ref");
            // The name of bean annotated @Service
            String serviceBeanName = runtimeBeanReference.getBeanName();
            // register Alias rather than a new bean name, in order to reduce duplicated beans
            beanFactory.registerAlias(serviceBeanName, beanName);
        } else { // Remote @Service Bean
            if (!beanFactory.containsBean(beanName)) {
                beanFactory.registerSingleton(beanName, referenceBean);
            }
        }
    }

    /**
     * Get the bean name of {@link ReferenceBean} if {@link Reference#id() id attribute} is present,
     * or {@link #generateReferenceBeanName(AnnotationAttributes, Class) generate}.
     *
     * @param attributes     the {@link AnnotationAttributes attributes} of {@link Reference @Reference}
     * @param interfaceClass the {@link Class class} of Service interface
     * @return non-null
     * @since 2.7.3
     */
    private String getReferenceBeanName(AnnotationAttributes attributes, Class<?> interfaceClass) {
        // id attribute appears since 2.7.3
        String beanName = getAttribute(attributes, "id");
        if (!hasText(beanName)) {
            beanName = generateReferenceBeanName(attributes, interfaceClass);
        }
        return beanName;
    }

    /**
     * Build the bean name of {@link ReferenceBean}
     *
     * @param attributes     the {@link AnnotationAttributes attributes} of {@link Reference @Reference}
     * @param interfaceClass the {@link Class class} of Service interface
     * @return
     * @since 2.7.3
     */
    private String generateReferenceBeanName(AnnotationAttributes attributes, Class<?> interfaceClass) {
        StringBuilder beanNameBuilder = new StringBuilder("@Reference");

        if (!attributes.isEmpty()) {
            beanNameBuilder.append('(');
            for (Map.Entry<String, Object> entry : attributes.entrySet()) {
                String value;
                if ("parameters".equals(entry.getKey())) {
                    ArrayList<String> pairs = getParameterPairs(entry);
                    value = convertAttribute(pairs.stream().sorted().toArray());
                } else {
                    value = convertAttribute(entry.getValue());
                }
                beanNameBuilder.append(entry.getKey())
                        .append('=')
                        .append(value)
                        .append(',');
            }
            // replace the latest "," to be ")"
            beanNameBuilder.setCharAt(beanNameBuilder.lastIndexOf(","), ')');
        }

        beanNameBuilder.append(" ").append(interfaceClass.getName());

        return beanNameBuilder.toString();
    }

    private ArrayList<String> getParameterPairs(Map.Entry<String, Object> entry) {
        String[] entryValues = (String[]) entry.getValue();
        ArrayList<String> pairs = new ArrayList<>();
        // parameters spec is {key1,value1,key2,value2}
        for (int i = 0; i < entryValues.length / 2 * 2; i = i + 2) {
            pairs.add(entryValues[i] + "=" + entryValues[i + 1]);
        }
        return pairs;
    }

    private String convertAttribute(Object obj) {
        if (obj == null) {
            return null;
        }
        if (obj instanceof Annotation) {
            AnnotationAttributes attributes = AnnotationUtils.getAnnotationAttributes((Annotation) obj, true);
            for (Map.Entry<String, Object> entry : attributes.entrySet()) {
                entry.setValue(convertAttribute(entry.getValue()));
            }
            return String.valueOf(attributes);
        } else if (obj.getClass().isArray()) {
            Object[] array = ObjectUtils.toObjectArray(obj);
            String[] newArray = new String[array.length];
            for (int i = 0; i < array.length; i++) {
                newArray[i] = convertAttribute(array[i]);
            }
            return Arrays.toString(Arrays.stream(newArray).sorted().toArray());
        } else {
            return String.valueOf(obj);
        }
    }

    /**
     * Is Local Service bean or not?
     *
     * @param referencedBeanName the bean name to the referenced bean
     * @return If the target referenced bean is existed, return <code>true</code>, or <code>false</code>
     * @since 2.7.6
     */
    private boolean isLocalServiceBean(String referencedBeanName, ReferenceBean referenceBean, AnnotationAttributes attributes) {
        return existsServiceBean(referencedBeanName) && !isRemoteReferenceBean(referenceBean, attributes);
    }

    /**
     * Check the {@link ServiceBean} is exited or not
     *
     * @param referencedBeanName the bean name to the referenced bean
     * @return if exists, return <code>true</code>, or <code>false</code>
     * @revised 2.7.6
     */
    private boolean existsServiceBean(String referencedBeanName) {
        return applicationContext.containsBean(referencedBeanName) &&
                applicationContext.isTypeMatch(referencedBeanName, ServiceBean.class);

    }

    private boolean isRemoteReferenceBean(ReferenceBean referenceBean, AnnotationAttributes attributes) {
        boolean remote = Boolean.FALSE.equals(referenceBean.isInjvm()) || Boolean.FALSE.equals(attributes.get("injvm"));
        return remote;
    }

    /**
     * Prepare {@link ReferenceBean}
     *
     * @param referencedBeanName The name of bean that annotated Dubbo's {@link DubboService @DubboService}
     *                           in the Spring {@link ApplicationContext}
     * @param referenceBean      the instance of {@link ReferenceBean}
     * @param localServiceBean   Is Local Service bean or not
     * @since 2.7.8
     */
    private void prepareReferenceBean(String referencedBeanName, ReferenceBean referenceBean, boolean localServiceBean) {
        //  Issue : https://github.com/apache/dubbo/issues/6224
        if (localServiceBean) { // If the local @Service Bean exists
            referenceBean.setInjvm(Boolean.TRUE);
            exportServiceBeanIfNecessary(referencedBeanName); // If the referenced ServiceBean exits, export it immediately
        }
    }


    private void exportServiceBeanIfNecessary(String referencedBeanName) {
        if (existsServiceBean(referencedBeanName)) {
            ServiceBean serviceBean = getServiceBean(referencedBeanName);
            if (!serviceBean.isExported()) {
                serviceBean.export();
            }
        }
    }

    private ServiceBean getServiceBean(String referencedBeanName) {
        return applicationContext.getBean(referencedBeanName, ServiceBean.class);
    }

    @Override
    protected String buildInjectedObjectCacheKey(AnnotationAttributes attributes, Object bean, String beanName,
                                                 Class<?> injectedType, InjectionMetadata.InjectedElement injectedElement) {
        return buildReferencedBeanName(attributes, injectedType) +
                "#source=" + (injectedElement.getMember()) +
                "#attributes=" + getAttributes(attributes, getEnvironment());
    }

    /**
     * @param attributes           the attributes of {@link Reference @Reference}
     * @param serviceInterfaceType the type of Dubbo's service interface
     * @return The name of bean that annotated Dubbo's {@link Service @Service} in local Spring {@link ApplicationContext}
     */
    private String buildReferencedBeanName(AnnotationAttributes attributes, Class<?> serviceInterfaceType) {
        // 创建 Service Bean 的名字
        ServiceBeanNameBuilder serviceBeanNameBuilder = create(attributes, serviceInterfaceType, getEnvironment());
        return serviceBeanNameBuilder.build();
    }

    private ReferenceBean buildReferenceBeanIfAbsent(String referenceBeanName, AnnotationAttributes attributes,
                                                     Class<?> referencedType)
            throws Exception {

        // 首先，从 referenceBeanCache 缓存中，获得 referencedBeanName 对应的 ReferenceBean 对象
        ReferenceBean<?> referenceBean = referenceBeanCache.get(referenceBeanName);

        // 然后，如果不存在，则进行创建。然后，添加到 referenceBeanCache 缓存中。
        if (referenceBean == null) {
            ReferenceBeanBuilder beanBuilder = ReferenceBeanBuilder
                    .create(attributes, applicationContext)
                    .interfaceClass(referencedType)
                    .beanName(referenceBeanName);
            referenceBean = beanBuilder.build();
            referenceBeanCache.put(referenceBeanName, referenceBean);
        } else if (!referencedType.isAssignableFrom(referenceBean.getInterfaceClass())) {
            throw new IllegalArgumentException("reference bean name " + referenceBeanName + " has been duplicated, but interfaceClass " +
                    referenceBean.getInterfaceClass().getName() + " cannot be assigned to " + referencedType.getName());
        }
        return referenceBean;
    }

    private void cacheInjectedReferenceBean(ReferenceBean referenceBean,
                                            InjectionMetadata.InjectedElement injectedElement) {
        if (injectedElement.getMember() instanceof Field) {
            injectedFieldReferenceBeanCache.put(injectedElement, referenceBean);
        } else if (injectedElement.getMember() instanceof Method) {
            injectedMethodReferenceBeanCache.put(injectedElement, referenceBean);
        }
    }

    @Override
    public void setApplicationContext(ApplicationContext applicationContext) throws BeansException {
        this.applicationContext = applicationContext;
    }

    @Override
    public void destroy() throws Exception {
        super.destroy();
        // 清空缓存
        this.referenceBeanCache.clear();
        this.injectedFieldReferenceBeanCache.clear();
        this.injectedMethodReferenceBeanCache.clear();
    }

    @Override
    public void onApplicationEvent(ApplicationEvent event) {
        if (event instanceof ContextRefreshedEvent) {
            referencedBeanNameIdx.entrySet().stream().filter(e -> e.getValue().size() > 1).forEach(e -> {
                String logPrefix = e.getKey() + " has " + e.getValue().size() + " reference instances, there are: ";
                logger.warn(e.getValue().stream().collect(Collectors.joining(", ", logPrefix, "")));
            });
            referencedBeanNameIdx.clear();
        }
    }
}<|MERGE_RESOLUTION|>--- conflicted
+++ resolved
@@ -83,11 +83,6 @@
      */
     private static final int CACHE_SIZE = Integer.getInteger(BEAN_NAME + ".cache.size", 32);
 
-    /**
-     * ReferenceBean 缓存 Map
-     *
-     * KEY：Reference Bean 的名字
-     */
     private final ConcurrentMap<String, ReferenceBean<?>> referenceBeanCache =
             new ConcurrentHashMap<>(CACHE_SIZE);
 
@@ -146,39 +141,26 @@
         /**
          * The name of bean that annotated Dubbo's {@link Service @Service} in local Spring {@link ApplicationContext}
          */
-        // <1> 获得 Reference Bean 的名字
         String referencedBeanName = buildReferencedBeanName(attributes, injectedType);
 
         /**
          * The name of bean that is declared by {@link Reference @Reference} annotation injection
          */
         String referenceBeanName = getReferenceBeanName(attributes, injectedType);
-<<<<<<< HEAD
-        // <2> 创建 ReferenceBean 对象
-=======
 
         referencedBeanNameIdx.computeIfAbsent(referencedBeanName, k -> new TreeSet<String>()).add(referenceBeanName);
 
->>>>>>> b194bb0e
         ReferenceBean referenceBean = buildReferenceBeanIfAbsent(referenceBeanName, attributes, injectedType);
 
         boolean localServiceBean = isLocalServiceBean(referencedBeanName, referenceBean, attributes);
 
         prepareReferenceBean(referencedBeanName, referenceBean, localServiceBean);
 
-<<<<<<< HEAD
-        registerReferenceBean(referencedBeanName, referenceBean, attributes, localServiceBean, injectedType);
-        // <3> 缓存到 injectedFieldReferenceBeanCache or injectedMethodReferenceBeanCache 中
+        registerReferenceBean(referencedBeanName, referenceBean, localServiceBean, referenceBeanName);
+
         cacheInjectedReferenceBean(referenceBean, injectedElement);
-        // <4> 创建 Proxy 代理对象
-        return referenceBean.get();
-=======
-        registerReferenceBean(referencedBeanName, referenceBean, localServiceBean, referenceBeanName);
-
-        cacheInjectedReferenceBean(referenceBean, injectedElement);
 
         return getBeanFactory().applyBeanPostProcessorsAfterInitialization(referenceBean.get(), referenceBeanName);
->>>>>>> b194bb0e
     }
 
     /**
@@ -373,7 +355,6 @@
      * @return The name of bean that annotated Dubbo's {@link Service @Service} in local Spring {@link ApplicationContext}
      */
     private String buildReferencedBeanName(AnnotationAttributes attributes, Class<?> serviceInterfaceType) {
-        // 创建 Service Bean 的名字
         ServiceBeanNameBuilder serviceBeanNameBuilder = create(attributes, serviceInterfaceType, getEnvironment());
         return serviceBeanNameBuilder.build();
     }
@@ -382,10 +363,8 @@
                                                      Class<?> referencedType)
             throws Exception {
 
-        // 首先，从 referenceBeanCache 缓存中，获得 referencedBeanName 对应的 ReferenceBean 对象
         ReferenceBean<?> referenceBean = referenceBeanCache.get(referenceBeanName);
 
-        // 然后，如果不存在，则进行创建。然后，添加到 referenceBeanCache 缓存中。
         if (referenceBean == null) {
             ReferenceBeanBuilder beanBuilder = ReferenceBeanBuilder
                     .create(attributes, applicationContext)
@@ -417,7 +396,6 @@
     @Override
     public void destroy() throws Exception {
         super.destroy();
-        // 清空缓存
         this.referenceBeanCache.clear();
         this.injectedFieldReferenceBeanCache.clear();
         this.injectedMethodReferenceBeanCache.clear();
