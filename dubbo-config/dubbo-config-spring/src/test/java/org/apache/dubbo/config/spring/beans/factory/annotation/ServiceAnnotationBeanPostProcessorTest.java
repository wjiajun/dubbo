/*
 * Licensed to the Apache Software Foundation (ASF) under one or more
 * contributor license agreements.  See the NOTICE file distributed with
 * this work for additional information regarding copyright ownership.
 * The ASF licenses this file to You under the Apache License, Version 2.0
 * (the "License"); you may not use this file except in compliance with
 * the License.  You may obtain a copy of the License at
 *
 *     http://www.apache.org/licenses/LICENSE-2.0
 *
 * Unless required by applicable law or agreed to in writing, software
 * distributed under the License is distributed on an "AS IS" BASIS,
 * WITHOUT WARRANTIES OR CONDITIONS OF ANY KIND, either express or implied.
 * See the License for the specific language governing permissions and
 * limitations under the License.
 */
package org.apache.dubbo.config.spring.beans.factory.annotation;

import org.apache.dubbo.config.spring.ServiceBean;
import org.apache.dubbo.config.spring.api.HelloService;

<<<<<<< HEAD
import org.junit.jupiter.api.Assertions;
import org.junit.jupiter.api.Disabled;
import org.junit.jupiter.api.Test;
import org.junit.jupiter.api.extension.ExtendWith;
=======
import org.junit.Assert;
import org.junit.Test;
import org.junit.runner.RunWith;
>>>>>>> d75ce73e
import org.springframework.beans.factory.annotation.Autowired;
import org.springframework.beans.factory.annotation.Value;
import org.springframework.beans.factory.config.ConfigurableListableBeanFactory;
import org.springframework.context.annotation.Bean;
import org.springframework.test.context.ContextConfiguration;
import org.springframework.test.context.TestPropertySource;
import org.springframework.test.context.junit.jupiter.SpringExtension;

import java.util.Map;

/**
 * {@link ServiceAnnotationBeanPostProcessor} Test
 *
 * @since 2.5.8
 */
@ExtendWith(SpringExtension.class)
@ContextConfiguration(
        classes = {
                ServiceAnnotationTestConfiguration.class,
                ServiceAnnotationBeanPostProcessorTest.class
        })
@TestPropertySource(properties = {
        "provider.package = org.apache.dubbo.config.spring.context.annotation.provider",
        "packagesToScan = ${provider.package}",
})
public class ServiceAnnotationBeanPostProcessorTest {

    @Autowired
    private ConfigurableListableBeanFactory beanFactory;

<<<<<<< HEAD
    @Disabled
//    @Test
=======
    @Bean
    public ServiceAnnotationBeanPostProcessor serviceAnnotationBeanPostProcessor2
            (@Value("${packagesToScan}") String... packagesToScan) {
        return new ServiceAnnotationBeanPostProcessor(packagesToScan);
    }

    @Test
>>>>>>> d75ce73e
    public void test() {

        Map<String, HelloService> helloServicesMap = beanFactory.getBeansOfType(HelloService.class);

        Assertions.assertEquals(2, helloServicesMap.size());

        Map<String, ServiceBean> serviceBeansMap = beanFactory.getBeansOfType(ServiceBean.class);

<<<<<<< HEAD
        Assertions.assertEquals(3, serviceBeansMap.size());
=======
        Assert.assertEquals(2, serviceBeansMap.size());
>>>>>>> d75ce73e

        Map<String, ServiceAnnotationBeanPostProcessor> beanPostProcessorsMap =
                beanFactory.getBeansOfType(ServiceAnnotationBeanPostProcessor.class);

<<<<<<< HEAD
        Assertions.assertEquals(4, beanPostProcessorsMap.size());

        Assertions.assertTrue(beanPostProcessorsMap.containsKey("doubleServiceAnnotationBeanPostProcessor"));
        Assertions.assertTrue(beanPostProcessorsMap.containsKey("emptyServiceAnnotationBeanPostProcessor"));
        Assertions.assertTrue(beanPostProcessorsMap.containsKey("serviceAnnotationBeanPostProcessor"));
        Assertions.assertTrue(beanPostProcessorsMap.containsKey("serviceAnnotationBeanPostProcessor2"));
=======
        Assert.assertEquals(2, beanPostProcessorsMap.size());

        Assert.assertTrue(beanPostProcessorsMap.containsKey("serviceAnnotationBeanPostProcessor"));
        Assert.assertTrue(beanPostProcessorsMap.containsKey("serviceAnnotationBeanPostProcessor2"));
>>>>>>> d75ce73e

    }

}<|MERGE_RESOLUTION|>--- conflicted
+++ resolved
@@ -19,16 +19,10 @@
 import org.apache.dubbo.config.spring.ServiceBean;
 import org.apache.dubbo.config.spring.api.HelloService;
 
-<<<<<<< HEAD
 import org.junit.jupiter.api.Assertions;
 import org.junit.jupiter.api.Disabled;
 import org.junit.jupiter.api.Test;
 import org.junit.jupiter.api.extension.ExtendWith;
-=======
-import org.junit.Assert;
-import org.junit.Test;
-import org.junit.runner.RunWith;
->>>>>>> d75ce73e
 import org.springframework.beans.factory.annotation.Autowired;
 import org.springframework.beans.factory.annotation.Value;
 import org.springframework.beans.factory.config.ConfigurableListableBeanFactory;
@@ -59,10 +53,8 @@
     @Autowired
     private ConfigurableListableBeanFactory beanFactory;
 
-<<<<<<< HEAD
     @Disabled
 //    @Test
-=======
     @Bean
     public ServiceAnnotationBeanPostProcessor serviceAnnotationBeanPostProcessor2
             (@Value("${packagesToScan}") String... packagesToScan) {
@@ -70,7 +62,6 @@
     }
 
     @Test
->>>>>>> d75ce73e
     public void test() {
 
         Map<String, HelloService> helloServicesMap = beanFactory.getBeansOfType(HelloService.class);
@@ -79,28 +70,15 @@
 
         Map<String, ServiceBean> serviceBeansMap = beanFactory.getBeansOfType(ServiceBean.class);
 
-<<<<<<< HEAD
-        Assertions.assertEquals(3, serviceBeansMap.size());
-=======
         Assert.assertEquals(2, serviceBeansMap.size());
->>>>>>> d75ce73e
 
         Map<String, ServiceAnnotationBeanPostProcessor> beanPostProcessorsMap =
                 beanFactory.getBeansOfType(ServiceAnnotationBeanPostProcessor.class);
 
-<<<<<<< HEAD
-        Assertions.assertEquals(4, beanPostProcessorsMap.size());
-
-        Assertions.assertTrue(beanPostProcessorsMap.containsKey("doubleServiceAnnotationBeanPostProcessor"));
-        Assertions.assertTrue(beanPostProcessorsMap.containsKey("emptyServiceAnnotationBeanPostProcessor"));
-        Assertions.assertTrue(beanPostProcessorsMap.containsKey("serviceAnnotationBeanPostProcessor"));
-        Assertions.assertTrue(beanPostProcessorsMap.containsKey("serviceAnnotationBeanPostProcessor2"));
-=======
         Assert.assertEquals(2, beanPostProcessorsMap.size());
 
         Assert.assertTrue(beanPostProcessorsMap.containsKey("serviceAnnotationBeanPostProcessor"));
         Assert.assertTrue(beanPostProcessorsMap.containsKey("serviceAnnotationBeanPostProcessor2"));
->>>>>>> d75ce73e
 
     }
 
