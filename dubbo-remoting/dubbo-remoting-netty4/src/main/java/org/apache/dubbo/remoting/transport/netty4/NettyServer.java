/*
 * Licensed to the Apache Software Foundation (ASF) under one or more
 * contributor license agreements.  See the NOTICE file distributed with
 * this work for additional information regarding copyright ownership.
 * The ASF licenses this file to You under the Apache License, Version 2.0
 * (the "License"); you may not use this file except in compliance with
 * the License.  You may obtain a copy of the License at
 *
 *     http://www.apache.org/licenses/LICENSE-2.0
 *
 * Unless required by applicable law or agreed to in writing, software
 * distributed under the License is distributed on an "AS IS" BASIS,
 * WITHOUT WARRANTIES OR CONDITIONS OF ANY KIND, either express or implied.
 * See the License for the specific language governing permissions and
 * limitations under the License.
 */
package org.apache.dubbo.remoting.transport.netty4;

import org.apache.dubbo.common.URL;
import org.apache.dubbo.common.logger.Logger;
import org.apache.dubbo.common.logger.LoggerFactory;
import org.apache.dubbo.common.utils.ExecutorUtil;
import org.apache.dubbo.common.utils.NetUtils;
import org.apache.dubbo.remoting.Channel;
import org.apache.dubbo.remoting.ChannelHandler;
import org.apache.dubbo.remoting.Constants;
import org.apache.dubbo.remoting.RemotingException;
import org.apache.dubbo.remoting.RemotingServer;
import org.apache.dubbo.remoting.transport.AbstractServer;
import org.apache.dubbo.remoting.transport.dispatcher.ChannelHandlers;
import org.apache.dubbo.remoting.utils.UrlUtils;

import io.netty.bootstrap.ServerBootstrap;
import io.netty.buffer.PooledByteBufAllocator;
import io.netty.channel.ChannelFuture;
import io.netty.channel.ChannelInitializer;
import io.netty.channel.ChannelOption;
import io.netty.channel.EventLoopGroup;
import io.netty.channel.socket.SocketChannel;
import io.netty.handler.timeout.IdleStateHandler;

import java.net.InetSocketAddress;
import java.util.ArrayList;
import java.util.Collection;
import java.util.Map;

import static java.util.concurrent.TimeUnit.MILLISECONDS;
import static org.apache.dubbo.common.constants.CommonConstants.IO_THREADS_KEY;
import static org.apache.dubbo.common.constants.CommonConstants.KEEP_ALIVE_KEY;
import static org.apache.dubbo.common.constants.CommonConstants.SSL_ENABLED_KEY;


/**
 * NettyServer.
 */
public class NettyServer extends AbstractServer implements RemotingServer {

    private static final Logger logger = LoggerFactory.getLogger(NettyServer.class);
    /**
     * the cache for alive worker channel.
     * <ip:port, dubbo channel>
     */
    private Map<String, Channel> channels;
    /**
     * netty server bootstrap.
     */
    private ServerBootstrap bootstrap;
    /**
     * the boss channel that receive connections and dispatch these to worker channel.
     */
	private io.netty.channel.Channel channel;

    private EventLoopGroup bossGroup;
    private EventLoopGroup workerGroup;

    public NettyServer(URL url, ChannelHandler handler) throws RemotingException {
        // you can customize name and type of client thread pool by THREAD_NAME_KEY and THREADPOOL_KEY in CommonConstants.
        // the handler will be wrapped: MultiMessageHandler->HeartbeatHandler->handler
        super(ExecutorUtil.setThreadName(url, SERVER_THREAD_POOL_NAME), ChannelHandlers.wrap(handler, url));
    }

    /**
     * Init and start netty server
     *
     * @throws Throwable
     */
    @Override
    protected void doOpen() throws Throwable {
        bootstrap = new ServerBootstrap();

        // 创建线程组
        bossGroup = NettyEventLoopFactory.eventLoopGroup(1, "NettyServerBoss");
        workerGroup = NettyEventLoopFactory.eventLoopGroup(
                getUrl().getPositiveParameter(IO_THREADS_KEY, Constants.DEFAULT_IO_THREADS),
                "NettyServerWorker");

        // 创建 NettyServerHandler 对象
        final NettyServerHandler nettyServerHandler = new NettyServerHandler(getUrl(), this);
        // 设置 `channels` 属性
        channels = nettyServerHandler.getChannels();

<<<<<<< HEAD
        bootstrap
                // 设置它的线程组
                .group(bossGroup, workerGroup)
                // 设置 Channel类型
=======
        boolean keepalive = getUrl().getParameter(KEEP_ALIVE_KEY, Boolean.FALSE);

        bootstrap.group(bossGroup, workerGroup)
>>>>>>> b194bb0e
                .channel(NettyEventLoopFactory.serverSocketChannelClass())
                .option(ChannelOption.SO_REUSEADDR, Boolean.TRUE)
                // 设置可选项
                .childOption(ChannelOption.TCP_NODELAY, Boolean.TRUE)
                .childOption(ChannelOption.SO_KEEPALIVE, keepalive)
                .childOption(ChannelOption.ALLOCATOR, PooledByteBufAllocator.DEFAULT)
                // 设置责任链路
                .childHandler(new ChannelInitializer<SocketChannel>() {
                    @Override
                    protected void initChannel(SocketChannel ch) throws Exception {
                        // FIXME: should we use getTimeout()?
                        int idleTimeout = UrlUtils.getIdleTimeout(getUrl());
                        // 创建 NettyCodecAdapter 对象
                        NettyCodecAdapter adapter = new NettyCodecAdapter(getCodec(), getUrl(), NettyServer.this);
                        if (getUrl().getParameter(SSL_ENABLED_KEY, false)) {
                            ch.pipeline().addLast("negotiation",
                                    SslHandlerInitializer.sslServerHandler(getUrl(), nettyServerHandler));
                        }
                        ch.pipeline()
                                .addLast("decoder", adapter.getDecoder())// 解码
                                .addLast("encoder", adapter.getEncoder())// 解码
                                .addLast("server-idle-handler", new IdleStateHandler(0, 0, idleTimeout, MILLISECONDS))
                                .addLast("handler", nettyServerHandler);// 处理器
                    }
                });
        // 服务器绑定端口监听
        // bind
        ChannelFuture channelFuture = bootstrap.bind(getBindAddress());
        channelFuture.syncUninterruptibly();
        channel = channelFuture.channel();

    }

    @Override
    protected void doClose() throws Throwable {
        // 关闭服务器通道
        try {
            if (channel != null) {
                // unbind.
                channel.close();
            }
        } catch (Throwable e) {
            logger.warn(e.getMessage(), e);
        }
        // 关闭连接到服务器的客户端通道
        try {
            Collection<Channel> channels = getChannels();
            if (channels != null && channels.size() > 0) {
                for (Channel channel : channels) {
                    try {
                        channel.close();
                    } catch (Throwable e) {
                        logger.warn(e.getMessage(), e);
                    }
                }
            }
        } catch (Throwable e) {
            logger.warn(e.getMessage(), e);
        }
        // 优雅关闭工作组
        try {
            if (bootstrap != null) {
                bossGroup.shutdownGracefully().syncUninterruptibly();
                workerGroup.shutdownGracefully().syncUninterruptibly();
            }
        } catch (Throwable e) {
            logger.warn(e.getMessage(), e);
        }
        // 清空连接到服务器的客户端通道
        try {
            if (channels != null) {
                channels.clear();
            }
        } catch (Throwable e) {
            logger.warn(e.getMessage(), e);
        }
    }

    @Override
    public Collection<Channel> getChannels() {
        Collection<Channel> chs = new ArrayList<>(this.channels.size());
        chs.addAll(this.channels.values());
        // check of connection status is unnecessary since we are using channels in NettyServerHandler
//        for (Channel channel : this.channels.values()) {
//            if (channel.isConnected()) {
//                chs.add(channel);
//            } else {
//                channels.remove(NetUtils.toAddressString(channel.getRemoteAddress()));
//            }
//        }
        return chs;
    }

    @Override
    public Channel getChannel(InetSocketAddress remoteAddress) {
        return channels.get(NetUtils.toAddressString(remoteAddress));
    }

    @Override
    public boolean canHandleIdle() {
        return true;
    }

    @Override
    public boolean isBound() {
        return channel.isActive();
    }

}<|MERGE_RESOLUTION|>--- conflicted
+++ resolved
@@ -88,53 +88,39 @@
     protected void doOpen() throws Throwable {
         bootstrap = new ServerBootstrap();
 
-        // 创建线程组
         bossGroup = NettyEventLoopFactory.eventLoopGroup(1, "NettyServerBoss");
         workerGroup = NettyEventLoopFactory.eventLoopGroup(
                 getUrl().getPositiveParameter(IO_THREADS_KEY, Constants.DEFAULT_IO_THREADS),
                 "NettyServerWorker");
 
-        // 创建 NettyServerHandler 对象
         final NettyServerHandler nettyServerHandler = new NettyServerHandler(getUrl(), this);
-        // 设置 `channels` 属性
         channels = nettyServerHandler.getChannels();
 
-<<<<<<< HEAD
-        bootstrap
-                // 设置它的线程组
-                .group(bossGroup, workerGroup)
-                // 设置 Channel类型
-=======
         boolean keepalive = getUrl().getParameter(KEEP_ALIVE_KEY, Boolean.FALSE);
 
         bootstrap.group(bossGroup, workerGroup)
->>>>>>> b194bb0e
                 .channel(NettyEventLoopFactory.serverSocketChannelClass())
                 .option(ChannelOption.SO_REUSEADDR, Boolean.TRUE)
-                // 设置可选项
                 .childOption(ChannelOption.TCP_NODELAY, Boolean.TRUE)
                 .childOption(ChannelOption.SO_KEEPALIVE, keepalive)
                 .childOption(ChannelOption.ALLOCATOR, PooledByteBufAllocator.DEFAULT)
-                // 设置责任链路
                 .childHandler(new ChannelInitializer<SocketChannel>() {
                     @Override
                     protected void initChannel(SocketChannel ch) throws Exception {
                         // FIXME: should we use getTimeout()?
                         int idleTimeout = UrlUtils.getIdleTimeout(getUrl());
-                        // 创建 NettyCodecAdapter 对象
                         NettyCodecAdapter adapter = new NettyCodecAdapter(getCodec(), getUrl(), NettyServer.this);
                         if (getUrl().getParameter(SSL_ENABLED_KEY, false)) {
                             ch.pipeline().addLast("negotiation",
                                     SslHandlerInitializer.sslServerHandler(getUrl(), nettyServerHandler));
                         }
                         ch.pipeline()
-                                .addLast("decoder", adapter.getDecoder())// 解码
-                                .addLast("encoder", adapter.getEncoder())// 解码
+                                .addLast("decoder", adapter.getDecoder())
+                                .addLast("encoder", adapter.getEncoder())
                                 .addLast("server-idle-handler", new IdleStateHandler(0, 0, idleTimeout, MILLISECONDS))
-                                .addLast("handler", nettyServerHandler);// 处理器
+                                .addLast("handler", nettyServerHandler);
                     }
                 });
-        // 服务器绑定端口监听
         // bind
         ChannelFuture channelFuture = bootstrap.bind(getBindAddress());
         channelFuture.syncUninterruptibly();
@@ -144,7 +130,6 @@
 
     @Override
     protected void doClose() throws Throwable {
-        // 关闭服务器通道
         try {
             if (channel != null) {
                 // unbind.
@@ -153,7 +138,6 @@
         } catch (Throwable e) {
             logger.warn(e.getMessage(), e);
         }
-        // 关闭连接到服务器的客户端通道
         try {
             Collection<Channel> channels = getChannels();
             if (channels != null && channels.size() > 0) {
@@ -168,7 +152,6 @@
         } catch (Throwable e) {
             logger.warn(e.getMessage(), e);
         }
-        // 优雅关闭工作组
         try {
             if (bootstrap != null) {
                 bossGroup.shutdownGracefully().syncUninterruptibly();
@@ -177,7 +160,6 @@
         } catch (Throwable e) {
             logger.warn(e.getMessage(), e);
         }
-        // 清空连接到服务器的客户端通道
         try {
             if (channels != null) {
                 channels.clear();
