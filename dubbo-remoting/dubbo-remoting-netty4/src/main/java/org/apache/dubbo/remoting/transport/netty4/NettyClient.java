--- conflicted
+++ resolved
@@ -69,7 +69,6 @@
      * current channel. Each successful invocation of {@link NettyClient#doConnect()} will
      * replace this with new channel and close old channel.
      * <b>volatile, please copy reference to use.</b>
-     * 因为客户端可能会断开重连，需要保证多线程的可见性
      */
     private volatile Channel channel;
 
@@ -90,32 +89,16 @@
      */
     @Override
     protected void doOpen() throws Throwable {
-        // 创建 NettyClientHandler 对象
         final NettyClientHandler nettyClientHandler = new NettyClientHandler(getUrl(), this);
-        // 实例化 ServerBootstrap
         bootstrap = new Bootstrap();
-<<<<<<< HEAD
-        bootstrap
-                // 设置它的线程组
-                .group(NIO_EVENT_LOOP_GROUP)
-                // 设置可选项
-=======
         bootstrap.group(EVENT_LOOP_GROUP)
->>>>>>> b194bb0e
                 .option(ChannelOption.SO_KEEPALIVE, true)
                 .option(ChannelOption.TCP_NODELAY, true)
                 .option(ChannelOption.ALLOCATOR, PooledByteBufAllocator.DEFAULT)
                 //.option(ChannelOption.CONNECT_TIMEOUT_MILLIS, getTimeout())
-                // 设置 Channel类型
                 .channel(socketChannelClass());
 
-<<<<<<< HEAD
-        // 设置连接超时时间
-        bootstrap.option(ChannelOption.CONNECT_TIMEOUT_MILLIS, Math.max(3000, getConnectTimeout()));
-        // 设置责任链路
-=======
         bootstrap.option(ChannelOption.CONNECT_TIMEOUT_MILLIS, Math.max(DEFAULT_CONNECT_TIMEOUT, getConnectTimeout()));
->>>>>>> b194bb0e
         bootstrap.handler(new ChannelInitializer<SocketChannel>() {
 
             @Override
@@ -128,11 +111,10 @@
 
                 NettyCodecAdapter adapter = new NettyCodecAdapter(getCodec(), getUrl(), NettyClient.this);
                 ch.pipeline()//.addLast("logging",new LoggingHandler(LogLevel.INFO))//for debug
-                        // 设置责任链路
-                        .addLast("decoder", adapter.getDecoder())// 解码
-                        .addLast("encoder", adapter.getEncoder()) // 解码
+                        .addLast("decoder", adapter.getDecoder())
+                        .addLast("encoder", adapter.getEncoder())
                         .addLast("client-idle-handler", new IdleStateHandler(heartbeatInterval, 0, 0, MILLISECONDS))
-                        .addLast("handler", nettyClientHandler); // 处理器
+                        .addLast("handler", nettyClientHandler);
 
                 String socksProxyHost = ConfigUtils.getProperty(SOCKS_PROXY_HOST);
                 if(socksProxyHost != null) {
@@ -147,17 +129,13 @@
     @Override
     protected void doConnect() throws Throwable {
         long start = System.currentTimeMillis();
-        // 连接服务器
         ChannelFuture future = bootstrap.connect(getConnectAddress());
         try {
-            // 等待连接成功或者超时
             boolean ret = future.awaitUninterruptibly(getConnectTimeout(), MILLISECONDS);
 
-            // 连接成功
             if (ret && future.isSuccess()) {
                 Channel newChannel = future.channel();
                 try {
-                    // 关闭老的连接
                     // Close old channel
                     // copy reference
                     Channel oldChannel = NettyClient.this.channel;
@@ -172,7 +150,6 @@
                         }
                     }
                 } finally {
-                    // 若 NettyClient 被关闭，关闭连接
                     if (NettyClient.this.isClosed()) {
                         try {
                             if (logger.isInfoEnabled()) {
@@ -183,16 +160,13 @@
                             NettyClient.this.channel = null;
                             NettyChannel.removeChannelIfDisconnected(newChannel);
                         }
-                    // 设置新连接
                     } else {
                         NettyClient.this.channel = newChannel;
                     }
                 }
-            // 发生异常，抛出 RemotingException 异常
             } else if (future.cause() != null) {
                 throw new RemotingException(this, "client(url: " + getUrl() + ") failed to connect to server "
                         + getRemoteAddress() + ", error message is:" + future.cause().getMessage(), future.cause());
-            // 无结果（连接超时），抛出 RemotingException 异常
             } else {
                 throw new RemotingException(this, "client(url: " + getUrl() + ") failed to connect to server "
                         + getRemoteAddress() + " client-side timeout "
