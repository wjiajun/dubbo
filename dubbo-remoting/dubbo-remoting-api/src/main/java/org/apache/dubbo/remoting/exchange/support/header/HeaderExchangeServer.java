/*
 * Licensed to the Apache Software Foundation (ASF) under one or more
 * contributor license agreements.  See the NOTICE file distributed with
 * this work for additional information regarding copyright ownership.
 * The ASF licenses this file to You under the Apache License, Version 2.0
 * (the "License"); you may not use this file except in compliance with
 * the License.  You may obtain a copy of the License at
 *
 *     http://www.apache.org/licenses/LICENSE-2.0
 *
 * Unless required by applicable law or agreed to in writing, software
 * distributed under the License is distributed on an "AS IS" BASIS,
 * WITHOUT WARRANTIES OR CONDITIONS OF ANY KIND, either express or implied.
 * See the License for the specific language governing permissions and
 * limitations under the License.
 */
package org.apache.dubbo.remoting.exchange.support.header;

import org.apache.dubbo.common.Parameters;
import org.apache.dubbo.common.URL;
import org.apache.dubbo.common.Version;
import org.apache.dubbo.common.logger.Logger;
import org.apache.dubbo.common.logger.LoggerFactory;
import org.apache.dubbo.common.timer.HashedWheelTimer;
import org.apache.dubbo.common.utils.Assert;
import org.apache.dubbo.common.utils.CollectionUtils;
import org.apache.dubbo.common.utils.NamedThreadFactory;
import org.apache.dubbo.remoting.Channel;
import org.apache.dubbo.remoting.ChannelHandler;
import org.apache.dubbo.remoting.Constants;
import org.apache.dubbo.remoting.RemotingException;
import org.apache.dubbo.remoting.RemotingServer;
import org.apache.dubbo.remoting.exchange.ExchangeChannel;
import org.apache.dubbo.remoting.exchange.ExchangeServer;
import org.apache.dubbo.remoting.exchange.Request;

import java.net.InetSocketAddress;
import java.util.ArrayList;
import java.util.Collection;
import java.util.concurrent.TimeUnit;
import java.util.concurrent.atomic.AtomicBoolean;

import static java.util.Collections.unmodifiableCollection;
import static org.apache.dubbo.common.constants.CommonConstants.READONLY_EVENT;
import static org.apache.dubbo.remoting.Constants.HEARTBEAT_CHECK_TICK;
import static org.apache.dubbo.remoting.Constants.LEAST_HEARTBEAT_DURATION;
import static org.apache.dubbo.remoting.Constants.TICKS_PER_WHEEL;
import static org.apache.dubbo.remoting.utils.UrlUtils.getHeartbeat;
import static org.apache.dubbo.remoting.utils.UrlUtils.getIdleTimeout;

/**
 * ExchangeServerImpl
 */
public class HeaderExchangeServer implements ExchangeServer {

    protected final Logger logger = LoggerFactory.getLogger(getClass());

    /**
     * 服务器
     */
    private final RemotingServer server;
    private AtomicBoolean closed = new AtomicBoolean(false);

    /**
     * 心跳定时器
     */
    private static final HashedWheelTimer IDLE_CHECK_TIMER = new HashedWheelTimer(new NamedThreadFactory("dubbo-server-idleCheck", true), 1,
            TimeUnit.SECONDS, TICKS_PER_WHEEL);

    private CloseTimerTask closeTimerTask;

    public HeaderExchangeServer(RemotingServer server) {
        Assert.notNull(server, "server == null");
        // 读取心跳相关配置
        this.server = server;
        startIdleCheckTask(getUrl());
    }

    public RemotingServer getServer() {
        return server;
    }

    @Override
    public boolean isClosed() {
        return server.isClosed();
    }

    private boolean isRunning() {
        Collection<Channel> channels = getChannels();
        for (Channel channel : channels) {

            /**
             *  If there are any client connections,
             *  our server should be running.
             */

            if (channel.isConnected()) {
                return true;
            }
        }
        return false;
    }

    @Override
    public void close() {
        doClose();
        server.close();
    }

    @Override
    public void close(final int timeout) {
        // 关闭
        startClose();
        if (timeout > 0) {
            final long max = timeout;
            final long start = System.currentTimeMillis();
            // 发送 READONLY 事件给所有 Client ，表示 Server 不可读了。
            if (getUrl().getParameter(Constants.CHANNEL_SEND_READONLYEVENT_KEY, true)) {
                sendChannelReadOnlyEvent();
            }
<<<<<<< HEAD
            // 等待请求完成
            while (HeaderExchangeServer.this.isRunning()
                    && System.currentTimeMillis() - start < max) {
=======
            while (isRunning() && System.currentTimeMillis() - start < max) {
>>>>>>> b194bb0e
                try {
                    Thread.sleep(10);
                } catch (InterruptedException e) {
                    logger.warn(e.getMessage(), e);
                }
            }
        }
        // 关闭心跳定时器
        doClose();
        // 关闭服务器
        server.close(timeout);
    }

    @Override
    // 标记正在关闭
    public void startClose() {
        server.startClose();
    }

    private void sendChannelReadOnlyEvent() {
        // 创建 READONLY_EVENT 请求
        Request request = new Request();
        request.setEvent(READONLY_EVENT);
        request.setTwoWay(false);// 无需响应
        request.setVersion(Version.getProtocolVersion());

        // 发送给所有 Client
        Collection<Channel> channels = getChannels();
        for (Channel channel : channels) {
            try {
                if (channel.isConnected()) {
                    channel.send(request, getUrl().getParameter(Constants.CHANNEL_READONLYEVENT_SENT_KEY, true));
                }
            } catch (RemotingException e) {
                logger.warn("send cannot write message error.", e);
            }
        }
    }

    private void doClose() {
        if (!closed.compareAndSet(false, true)) {
            return;
        }
        cancelCloseTask();
    }

    private void cancelCloseTask() {
        if (closeTimerTask != null) {
            closeTimerTask.cancel();
        }
    }

    @Override
    public Collection<ExchangeChannel> getExchangeChannels() {
        Collection<ExchangeChannel> exchangeChannels = new ArrayList<ExchangeChannel>();
        Collection<Channel> channels = server.getChannels();
        if (CollectionUtils.isNotEmpty(channels)) {
            for (Channel channel : channels) {
                exchangeChannels.add(HeaderExchangeChannel.getOrAddChannel(channel));
            }
        }
        return exchangeChannels;
    }

    @Override
    public ExchangeChannel getExchangeChannel(InetSocketAddress remoteAddress) {
        Channel channel = server.getChannel(remoteAddress);
        return HeaderExchangeChannel.getOrAddChannel(channel);
    }

    @Override
    @SuppressWarnings({"unchecked", "rawtypes"})
    public Collection<Channel> getChannels() {
        return (Collection) getExchangeChannels();
    }

    @Override
    public Channel getChannel(InetSocketAddress remoteAddress) {
        return getExchangeChannel(remoteAddress);
    }

    @Override
    public boolean isBound() {
        return server.isBound();
    }

    @Override
    public InetSocketAddress getLocalAddress() {
        return server.getLocalAddress();
    }

    @Override
    public URL getUrl() {
        return server.getUrl();
    }

    @Override
    public ChannelHandler getChannelHandler() {
        return server.getChannelHandler();
    }

    @Override
    public void reset(URL url) {
        // 重置服务器
        server.reset(url);
        try {
            int currHeartbeat = getHeartbeat(getUrl());
            int currIdleTimeout = getIdleTimeout(getUrl());
            int heartbeat = getHeartbeat(url);
            int idleTimeout = getIdleTimeout(url);
            // 重置定时任务
            if (currHeartbeat != heartbeat || currIdleTimeout != idleTimeout) {
                cancelCloseTask();
                startIdleCheckTask(url);
            }
        } catch (Throwable t) {
            logger.error(t.getMessage(), t);
        }
    }

    @Override
    @Deprecated
    public void reset(Parameters parameters) {
        reset(getUrl().addParameters(parameters.getParameters()));
    }

    @Override
    public void send(Object message) throws RemotingException {
        if (closed.get()) {
            throw new RemotingException(this.getLocalAddress(), null, "Failed to send message " + message
                    + ", cause: The server " + getLocalAddress() + " is closed!");
        }
        server.send(message);
    }

    @Override
    public void send(Object message, boolean sent) throws RemotingException {
        if (closed.get()) {
            throw new RemotingException(this.getLocalAddress(), null, "Failed to send message " + message
                    + ", cause: The server " + getLocalAddress() + " is closed!");
        }
        server.send(message, sent);
    }

    /**
     * Each interval cannot be less than 1000ms.
     */
    private long calculateLeastDuration(int time) {
        if (time / HEARTBEAT_CHECK_TICK <= 0) {
            return LEAST_HEARTBEAT_DURATION;
        } else {
            return time / HEARTBEAT_CHECK_TICK;
        }
    }

    private void startIdleCheckTask(URL url) {
        if (!server.canHandleIdle()) {
            AbstractTimerTask.ChannelProvider cp = () -> unmodifiableCollection(HeaderExchangeServer.this.getChannels());
            int idleTimeout = getIdleTimeout(url);
            long idleTimeoutTick = calculateLeastDuration(idleTimeout);
            CloseTimerTask closeTimerTask = new CloseTimerTask(cp, idleTimeoutTick, idleTimeout);
            this.closeTimerTask = closeTimerTask;

            // init task and start timer.
            IDLE_CHECK_TIMER.newTimeout(closeTimerTask, idleTimeoutTick, TimeUnit.MILLISECONDS);
        }
    }
}
<|MERGE_RESOLUTION|>--- conflicted
+++ resolved
@@ -1,295 +1,273 @@
-/*
- * Licensed to the Apache Software Foundation (ASF) under one or more
- * contributor license agreements.  See the NOTICE file distributed with
- * this work for additional information regarding copyright ownership.
- * The ASF licenses this file to You under the Apache License, Version 2.0
- * (the "License"); you may not use this file except in compliance with
- * the License.  You may obtain a copy of the License at
- *
- *     http://www.apache.org/licenses/LICENSE-2.0
- *
- * Unless required by applicable law or agreed to in writing, software
- * distributed under the License is distributed on an "AS IS" BASIS,
- * WITHOUT WARRANTIES OR CONDITIONS OF ANY KIND, either express or implied.
- * See the License for the specific language governing permissions and
- * limitations under the License.
- */
-package org.apache.dubbo.remoting.exchange.support.header;
-
-import org.apache.dubbo.common.Parameters;
-import org.apache.dubbo.common.URL;
-import org.apache.dubbo.common.Version;
-import org.apache.dubbo.common.logger.Logger;
-import org.apache.dubbo.common.logger.LoggerFactory;
-import org.apache.dubbo.common.timer.HashedWheelTimer;
-import org.apache.dubbo.common.utils.Assert;
-import org.apache.dubbo.common.utils.CollectionUtils;
-import org.apache.dubbo.common.utils.NamedThreadFactory;
-import org.apache.dubbo.remoting.Channel;
-import org.apache.dubbo.remoting.ChannelHandler;
-import org.apache.dubbo.remoting.Constants;
-import org.apache.dubbo.remoting.RemotingException;
-import org.apache.dubbo.remoting.RemotingServer;
-import org.apache.dubbo.remoting.exchange.ExchangeChannel;
-import org.apache.dubbo.remoting.exchange.ExchangeServer;
-import org.apache.dubbo.remoting.exchange.Request;
-
-import java.net.InetSocketAddress;
-import java.util.ArrayList;
-import java.util.Collection;
-import java.util.concurrent.TimeUnit;
-import java.util.concurrent.atomic.AtomicBoolean;
-
-import static java.util.Collections.unmodifiableCollection;
-import static org.apache.dubbo.common.constants.CommonConstants.READONLY_EVENT;
-import static org.apache.dubbo.remoting.Constants.HEARTBEAT_CHECK_TICK;
-import static org.apache.dubbo.remoting.Constants.LEAST_HEARTBEAT_DURATION;
-import static org.apache.dubbo.remoting.Constants.TICKS_PER_WHEEL;
-import static org.apache.dubbo.remoting.utils.UrlUtils.getHeartbeat;
-import static org.apache.dubbo.remoting.utils.UrlUtils.getIdleTimeout;
-
-/**
- * ExchangeServerImpl
- */
-public class HeaderExchangeServer implements ExchangeServer {
-
-    protected final Logger logger = LoggerFactory.getLogger(getClass());
-
-    /**
-     * 服务器
-     */
-    private final RemotingServer server;
-    private AtomicBoolean closed = new AtomicBoolean(false);
-
-    /**
-     * 心跳定时器
-     */
-    private static final HashedWheelTimer IDLE_CHECK_TIMER = new HashedWheelTimer(new NamedThreadFactory("dubbo-server-idleCheck", true), 1,
-            TimeUnit.SECONDS, TICKS_PER_WHEEL);
-
-    private CloseTimerTask closeTimerTask;
-
-    public HeaderExchangeServer(RemotingServer server) {
-        Assert.notNull(server, "server == null");
-        // 读取心跳相关配置
-        this.server = server;
-        startIdleCheckTask(getUrl());
-    }
-
-    public RemotingServer getServer() {
-        return server;
-    }
-
-    @Override
-    public boolean isClosed() {
-        return server.isClosed();
-    }
-
-    private boolean isRunning() {
-        Collection<Channel> channels = getChannels();
-        for (Channel channel : channels) {
-
-            /**
-             *  If there are any client connections,
-             *  our server should be running.
-             */
-
-            if (channel.isConnected()) {
-                return true;
-            }
-        }
-        return false;
-    }
-
-    @Override
-    public void close() {
-        doClose();
-        server.close();
-    }
-
-    @Override
-    public void close(final int timeout) {
-        // 关闭
-        startClose();
-        if (timeout > 0) {
-            final long max = timeout;
-            final long start = System.currentTimeMillis();
-            // 发送 READONLY 事件给所有 Client ，表示 Server 不可读了。
-            if (getUrl().getParameter(Constants.CHANNEL_SEND_READONLYEVENT_KEY, true)) {
-                sendChannelReadOnlyEvent();
-            }
-<<<<<<< HEAD
-            // 等待请求完成
-            while (HeaderExchangeServer.this.isRunning()
-                    && System.currentTimeMillis() - start < max) {
-=======
-            while (isRunning() && System.currentTimeMillis() - start < max) {
->>>>>>> b194bb0e
-                try {
-                    Thread.sleep(10);
-                } catch (InterruptedException e) {
-                    logger.warn(e.getMessage(), e);
-                }
-            }
-        }
-        // 关闭心跳定时器
-        doClose();
-        // 关闭服务器
-        server.close(timeout);
-    }
-
-    @Override
-    // 标记正在关闭
-    public void startClose() {
-        server.startClose();
-    }
-
-    private void sendChannelReadOnlyEvent() {
-        // 创建 READONLY_EVENT 请求
-        Request request = new Request();
-        request.setEvent(READONLY_EVENT);
-        request.setTwoWay(false);// 无需响应
-        request.setVersion(Version.getProtocolVersion());
-
-        // 发送给所有 Client
-        Collection<Channel> channels = getChannels();
-        for (Channel channel : channels) {
-            try {
-                if (channel.isConnected()) {
-                    channel.send(request, getUrl().getParameter(Constants.CHANNEL_READONLYEVENT_SENT_KEY, true));
-                }
-            } catch (RemotingException e) {
-                logger.warn("send cannot write message error.", e);
-            }
-        }
-    }
-
-    private void doClose() {
-        if (!closed.compareAndSet(false, true)) {
-            return;
-        }
-        cancelCloseTask();
-    }
-
-    private void cancelCloseTask() {
-        if (closeTimerTask != null) {
-            closeTimerTask.cancel();
-        }
-    }
-
-    @Override
-    public Collection<ExchangeChannel> getExchangeChannels() {
-        Collection<ExchangeChannel> exchangeChannels = new ArrayList<ExchangeChannel>();
-        Collection<Channel> channels = server.getChannels();
-        if (CollectionUtils.isNotEmpty(channels)) {
-            for (Channel channel : channels) {
-                exchangeChannels.add(HeaderExchangeChannel.getOrAddChannel(channel));
-            }
-        }
-        return exchangeChannels;
-    }
-
-    @Override
-    public ExchangeChannel getExchangeChannel(InetSocketAddress remoteAddress) {
-        Channel channel = server.getChannel(remoteAddress);
-        return HeaderExchangeChannel.getOrAddChannel(channel);
-    }
-
-    @Override
-    @SuppressWarnings({"unchecked", "rawtypes"})
-    public Collection<Channel> getChannels() {
-        return (Collection) getExchangeChannels();
-    }
-
-    @Override
-    public Channel getChannel(InetSocketAddress remoteAddress) {
-        return getExchangeChannel(remoteAddress);
-    }
-
-    @Override
-    public boolean isBound() {
-        return server.isBound();
-    }
-
-    @Override
-    public InetSocketAddress getLocalAddress() {
-        return server.getLocalAddress();
-    }
-
-    @Override
-    public URL getUrl() {
-        return server.getUrl();
-    }
-
-    @Override
-    public ChannelHandler getChannelHandler() {
-        return server.getChannelHandler();
-    }
-
-    @Override
-    public void reset(URL url) {
-        // 重置服务器
-        server.reset(url);
-        try {
-            int currHeartbeat = getHeartbeat(getUrl());
-            int currIdleTimeout = getIdleTimeout(getUrl());
-            int heartbeat = getHeartbeat(url);
-            int idleTimeout = getIdleTimeout(url);
-            // 重置定时任务
-            if (currHeartbeat != heartbeat || currIdleTimeout != idleTimeout) {
-                cancelCloseTask();
-                startIdleCheckTask(url);
-            }
-        } catch (Throwable t) {
-            logger.error(t.getMessage(), t);
-        }
-    }
-
-    @Override
-    @Deprecated
-    public void reset(Parameters parameters) {
-        reset(getUrl().addParameters(parameters.getParameters()));
-    }
-
-    @Override
-    public void send(Object message) throws RemotingException {
-        if (closed.get()) {
-            throw new RemotingException(this.getLocalAddress(), null, "Failed to send message " + message
-                    + ", cause: The server " + getLocalAddress() + " is closed!");
-        }
-        server.send(message);
-    }
-
-    @Override
-    public void send(Object message, boolean sent) throws RemotingException {
-        if (closed.get()) {
-            throw new RemotingException(this.getLocalAddress(), null, "Failed to send message " + message
-                    + ", cause: The server " + getLocalAddress() + " is closed!");
-        }
-        server.send(message, sent);
-    }
-
-    /**
-     * Each interval cannot be less than 1000ms.
-     */
-    private long calculateLeastDuration(int time) {
-        if (time / HEARTBEAT_CHECK_TICK <= 0) {
-            return LEAST_HEARTBEAT_DURATION;
-        } else {
-            return time / HEARTBEAT_CHECK_TICK;
-        }
-    }
-
-    private void startIdleCheckTask(URL url) {
-        if (!server.canHandleIdle()) {
-            AbstractTimerTask.ChannelProvider cp = () -> unmodifiableCollection(HeaderExchangeServer.this.getChannels());
-            int idleTimeout = getIdleTimeout(url);
-            long idleTimeoutTick = calculateLeastDuration(idleTimeout);
-            CloseTimerTask closeTimerTask = new CloseTimerTask(cp, idleTimeoutTick, idleTimeout);
-            this.closeTimerTask = closeTimerTask;
-
-            // init task and start timer.
-            IDLE_CHECK_TIMER.newTimeout(closeTimerTask, idleTimeoutTick, TimeUnit.MILLISECONDS);
-        }
-    }
-}
+/*
+ * Licensed to the Apache Software Foundation (ASF) under one or more
+ * contributor license agreements.  See the NOTICE file distributed with
+ * this work for additional information regarding copyright ownership.
+ * The ASF licenses this file to You under the Apache License, Version 2.0
+ * (the "License"); you may not use this file except in compliance with
+ * the License.  You may obtain a copy of the License at
+ *
+ *     http://www.apache.org/licenses/LICENSE-2.0
+ *
+ * Unless required by applicable law or agreed to in writing, software
+ * distributed under the License is distributed on an "AS IS" BASIS,
+ * WITHOUT WARRANTIES OR CONDITIONS OF ANY KIND, either express or implied.
+ * See the License for the specific language governing permissions and
+ * limitations under the License.
+ */
+package org.apache.dubbo.remoting.exchange.support.header;
+
+import org.apache.dubbo.common.Parameters;
+import org.apache.dubbo.common.URL;
+import org.apache.dubbo.common.Version;
+import org.apache.dubbo.common.logger.Logger;
+import org.apache.dubbo.common.logger.LoggerFactory;
+import org.apache.dubbo.common.timer.HashedWheelTimer;
+import org.apache.dubbo.common.utils.Assert;
+import org.apache.dubbo.common.utils.CollectionUtils;
+import org.apache.dubbo.common.utils.NamedThreadFactory;
+import org.apache.dubbo.remoting.Channel;
+import org.apache.dubbo.remoting.ChannelHandler;
+import org.apache.dubbo.remoting.Constants;
+import org.apache.dubbo.remoting.RemotingException;
+import org.apache.dubbo.remoting.RemotingServer;
+import org.apache.dubbo.remoting.exchange.ExchangeChannel;
+import org.apache.dubbo.remoting.exchange.ExchangeServer;
+import org.apache.dubbo.remoting.exchange.Request;
+
+import java.net.InetSocketAddress;
+import java.util.ArrayList;
+import java.util.Collection;
+import java.util.concurrent.TimeUnit;
+import java.util.concurrent.atomic.AtomicBoolean;
+
+import static java.util.Collections.unmodifiableCollection;
+import static org.apache.dubbo.common.constants.CommonConstants.READONLY_EVENT;
+import static org.apache.dubbo.remoting.Constants.HEARTBEAT_CHECK_TICK;
+import static org.apache.dubbo.remoting.Constants.LEAST_HEARTBEAT_DURATION;
+import static org.apache.dubbo.remoting.Constants.TICKS_PER_WHEEL;
+import static org.apache.dubbo.remoting.utils.UrlUtils.getHeartbeat;
+import static org.apache.dubbo.remoting.utils.UrlUtils.getIdleTimeout;
+
+/**
+ * ExchangeServerImpl
+ */
+public class HeaderExchangeServer implements ExchangeServer {
+
+    protected final Logger logger = LoggerFactory.getLogger(getClass());
+
+    private final RemotingServer server;
+    private AtomicBoolean closed = new AtomicBoolean(false);
+
+    private static final HashedWheelTimer IDLE_CHECK_TIMER = new HashedWheelTimer(new NamedThreadFactory("dubbo-server-idleCheck", true), 1,
+            TimeUnit.SECONDS, TICKS_PER_WHEEL);
+
+    private CloseTimerTask closeTimerTask;
+
+    public HeaderExchangeServer(RemotingServer server) {
+        Assert.notNull(server, "server == null");
+        this.server = server;
+        startIdleCheckTask(getUrl());
+    }
+
+    public RemotingServer getServer() {
+        return server;
+    }
+
+    @Override
+    public boolean isClosed() {
+        return server.isClosed();
+    }
+
+    private boolean isRunning() {
+        Collection<Channel> channels = getChannels();
+        for (Channel channel : channels) {
+
+            /**
+             *  If there are any client connections,
+             *  our server should be running.
+             */
+
+            if (channel.isConnected()) {
+                return true;
+            }
+        }
+        return false;
+    }
+
+    @Override
+    public void close() {
+        doClose();
+        server.close();
+    }
+
+    @Override
+    public void close(final int timeout) {
+        startClose();
+        if (timeout > 0) {
+            final long max = timeout;
+            final long start = System.currentTimeMillis();
+            if (getUrl().getParameter(Constants.CHANNEL_SEND_READONLYEVENT_KEY, true)) {
+                sendChannelReadOnlyEvent();
+            }
+            while (isRunning() && System.currentTimeMillis() - start < max) {
+                try {
+                    Thread.sleep(10);
+                } catch (InterruptedException e) {
+                    logger.warn(e.getMessage(), e);
+                }
+            }
+        }
+        doClose();
+        server.close(timeout);
+    }
+
+    @Override
+    public void startClose() {
+        server.startClose();
+    }
+
+    private void sendChannelReadOnlyEvent() {
+        Request request = new Request();
+        request.setEvent(READONLY_EVENT);
+        request.setTwoWay(false);
+        request.setVersion(Version.getProtocolVersion());
+
+        Collection<Channel> channels = getChannels();
+        for (Channel channel : channels) {
+            try {
+                if (channel.isConnected()) {
+                    channel.send(request, getUrl().getParameter(Constants.CHANNEL_READONLYEVENT_SENT_KEY, true));
+                }
+            } catch (RemotingException e) {
+                logger.warn("send cannot write message error.", e);
+            }
+        }
+    }
+
+    private void doClose() {
+        if (!closed.compareAndSet(false, true)) {
+            return;
+        }
+        cancelCloseTask();
+    }
+
+    private void cancelCloseTask() {
+        if (closeTimerTask != null) {
+            closeTimerTask.cancel();
+        }
+    }
+
+    @Override
+    public Collection<ExchangeChannel> getExchangeChannels() {
+        Collection<ExchangeChannel> exchangeChannels = new ArrayList<ExchangeChannel>();
+        Collection<Channel> channels = server.getChannels();
+        if (CollectionUtils.isNotEmpty(channels)) {
+            for (Channel channel : channels) {
+                exchangeChannels.add(HeaderExchangeChannel.getOrAddChannel(channel));
+            }
+        }
+        return exchangeChannels;
+    }
+
+    @Override
+    public ExchangeChannel getExchangeChannel(InetSocketAddress remoteAddress) {
+        Channel channel = server.getChannel(remoteAddress);
+        return HeaderExchangeChannel.getOrAddChannel(channel);
+    }
+
+    @Override
+    @SuppressWarnings({"unchecked", "rawtypes"})
+    public Collection<Channel> getChannels() {
+        return (Collection) getExchangeChannels();
+    }
+
+    @Override
+    public Channel getChannel(InetSocketAddress remoteAddress) {
+        return getExchangeChannel(remoteAddress);
+    }
+
+    @Override
+    public boolean isBound() {
+        return server.isBound();
+    }
+
+    @Override
+    public InetSocketAddress getLocalAddress() {
+        return server.getLocalAddress();
+    }
+
+    @Override
+    public URL getUrl() {
+        return server.getUrl();
+    }
+
+    @Override
+    public ChannelHandler getChannelHandler() {
+        return server.getChannelHandler();
+    }
+
+    @Override
+    public void reset(URL url) {
+        server.reset(url);
+        try {
+            int currHeartbeat = getHeartbeat(getUrl());
+            int currIdleTimeout = getIdleTimeout(getUrl());
+            int heartbeat = getHeartbeat(url);
+            int idleTimeout = getIdleTimeout(url);
+            if (currHeartbeat != heartbeat || currIdleTimeout != idleTimeout) {
+                cancelCloseTask();
+                startIdleCheckTask(url);
+            }
+        } catch (Throwable t) {
+            logger.error(t.getMessage(), t);
+        }
+    }
+
+    @Override
+    @Deprecated
+    public void reset(Parameters parameters) {
+        reset(getUrl().addParameters(parameters.getParameters()));
+    }
+
+    @Override
+    public void send(Object message) throws RemotingException {
+        if (closed.get()) {
+            throw new RemotingException(this.getLocalAddress(), null, "Failed to send message " + message
+                    + ", cause: The server " + getLocalAddress() + " is closed!");
+        }
+        server.send(message);
+    }
+
+    @Override
+    public void send(Object message, boolean sent) throws RemotingException {
+        if (closed.get()) {
+            throw new RemotingException(this.getLocalAddress(), null, "Failed to send message " + message
+                    + ", cause: The server " + getLocalAddress() + " is closed!");
+        }
+        server.send(message, sent);
+    }
+
+    /**
+     * Each interval cannot be less than 1000ms.
+     */
+    private long calculateLeastDuration(int time) {
+        if (time / HEARTBEAT_CHECK_TICK <= 0) {
+            return LEAST_HEARTBEAT_DURATION;
+        } else {
+            return time / HEARTBEAT_CHECK_TICK;
+        }
+    }
+
+    private void startIdleCheckTask(URL url) {
+        if (!server.canHandleIdle()) {
+            AbstractTimerTask.ChannelProvider cp = () -> unmodifiableCollection(HeaderExchangeServer.this.getChannels());
+            int idleTimeout = getIdleTimeout(url);
+            long idleTimeoutTick = calculateLeastDuration(idleTimeout);
+            CloseTimerTask closeTimerTask = new CloseTimerTask(cp, idleTimeoutTick, idleTimeout);
+            this.closeTimerTask = closeTimerTask;
+
+            // init task and start timer.
+            IDLE_CHECK_TIMER.newTimeout(closeTimerTask, idleTimeoutTick, TimeUnit.MILLISECONDS);
+        }
+    }
+}