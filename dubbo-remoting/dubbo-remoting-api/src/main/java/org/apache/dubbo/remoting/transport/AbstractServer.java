--- conflicted
+++ resolved
@@ -159,13 +159,7 @@
             return;
         }
 
-<<<<<<< HEAD
-        // 超过上限，关闭新的链接
-        Collection<Channel> channels = getChannels();
-        if (accepts > 0 && channels.size() > accepts) {
-=======
         if (accepts > 0 && getChannels().size() > accepts) {
->>>>>>> b194bb0e
             logger.error("Close channel " + ch + ", cause: The server " + ch.getLocalAddress() + " connections greater than max config " + accepts);
             ch.close();
             return;
