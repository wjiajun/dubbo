--- conflicted
+++ resolved
@@ -1,51 +1,46 @@
-/*
- * Licensed to the Apache Software Foundation (ASF) under one or more
- * contributor license agreements.  See the NOTICE file distributed with
- * this work for additional information regarding copyright ownership.
- * The ASF licenses this file to You under the Apache License, Version 2.0
- * (the "License"); you may not use this file except in compliance with
- * the License.  You may obtain a copy of the License at
- *
- *     http://www.apache.org/licenses/LICENSE-2.0
- *
- * Unless required by applicable law or agreed to in writing, software
- * distributed under the License is distributed on an "AS IS" BASIS,
- * WITHOUT WARRANTIES OR CONDITIONS OF ANY KIND, either express or implied.
- * See the License for the specific language governing permissions and
- * limitations under the License.
- */
-package org.apache.dubbo.cache;
-
-import org.apache.dubbo.cache.support.lru.LruCacheFactory;
-import org.apache.dubbo.common.URL;
-import org.apache.dubbo.common.extension.Adaptive;
-import org.apache.dubbo.common.extension.SPI;
-import org.apache.dubbo.rpc.Invocation;
-
-import static org.apache.dubbo.common.constants.FilterConstants.CACHE_KEY;
-
-/**
- * Interface needs to be implemented by all the cache store provider.Along with implementing <b>CacheFactory</b> interface
- * entry needs to be added in org.apache.dubbo.cache.CacheFactory file in a classpath META-INF sub directories.
- *
- * @see Cache
- */
-<<<<<<< HEAD
-// Dubbo SPI 拓展点，默认为 "lru"
-@SPI("lru")
-=======
-@SPI(LruCacheFactory.NAME)
->>>>>>> b194bb0e
-public interface CacheFactory {
-
-    /**
-     * CacheFactory implementation class needs to implement this return underlying cache instance for method against
-     * url and invocation.
-     * @param url
-     * @param invocation
-     * @return Instance of Cache containing cached value against method url and invocation.
-     */
-    @Adaptive(CACHE_KEY)
-    Cache getCache(URL url, Invocation invocation);
-
-}
+/*
+ * Licensed to the Apache Software Foundation (ASF) under one or more
+ * contributor license agreements.  See the NOTICE file distributed with
+ * this work for additional information regarding copyright ownership.
+ * The ASF licenses this file to You under the Apache License, Version 2.0
+ * (the "License"); you may not use this file except in compliance with
+ * the License.  You may obtain a copy of the License at
+ *
+ *     http://www.apache.org/licenses/LICENSE-2.0
+ *
+ * Unless required by applicable law or agreed to in writing, software
+ * distributed under the License is distributed on an "AS IS" BASIS,
+ * WITHOUT WARRANTIES OR CONDITIONS OF ANY KIND, either express or implied.
+ * See the License for the specific language governing permissions and
+ * limitations under the License.
+ */
+package org.apache.dubbo.cache;
+
+import org.apache.dubbo.cache.support.lru.LruCacheFactory;
+import org.apache.dubbo.common.URL;
+import org.apache.dubbo.common.extension.Adaptive;
+import org.apache.dubbo.common.extension.SPI;
+import org.apache.dubbo.rpc.Invocation;
+
+import static org.apache.dubbo.common.constants.FilterConstants.CACHE_KEY;
+
+/**
+ * Interface needs to be implemented by all the cache store provider.Along with implementing <b>CacheFactory</b> interface
+ * entry needs to be added in org.apache.dubbo.cache.CacheFactory file in a classpath META-INF sub directories.
+ *
+ * @see Cache
+ */
+@SPI(LruCacheFactory.NAME)
+public interface CacheFactory {
+
+    /**
+     * CacheFactory implementation class needs to implement this return underlying cache instance for method against
+     * url and invocation.
+     * @param url
+     * @param invocation
+     * @return Instance of Cache containing cached value against method url and invocation.
+     */
+    @Adaptive(CACHE_KEY)
+    Cache getCache(URL url, Invocation invocation);
+
+}